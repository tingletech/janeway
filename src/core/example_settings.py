--- conflicted
+++ resolved
@@ -333,12 +333,9 @@
 
 BACKUP_TYPE = 'directory'  # s3 or directory
 BACKUP_DIR = '/path/to/backup/dir/'
-<<<<<<< HEAD
 BACKUP_EMAIL = False # If set to True, will send an email each time backup is run
 
 URL_CONFIG = 'domain'  # path or domain
-=======
-BACKUP_EMAIL = False  # If set to True, will send an email each time backup is run
 
 # Captcha
 # You can get reCaptcha keys for your domain here: https://developers.google.com/recaptcha/intro
@@ -347,5 +344,4 @@
 
 CAPTCHA_TYPE = 'select a value'  # should be either simple_math or recaptcha to enable captcha fields
 RECAPTCHA_PRIVATE_KEY = 'your private key'
-RECAPTCHA_PUBLIC_KEY = 'your public key'
->>>>>>> 3b22d69a
+RECAPTCHA_PUBLIC_KEY = 'your public key'