--- conflicted
+++ resolved
@@ -54,14 +54,12 @@
     'application/xhtml+xml'
 )
 
-<<<<<<< HEAD
 PDF_MIMETYPES = {
     'application/pdf',
     'application/x-pdf',
 }
-=======
+
 MIMETYPES_WITH_FIGURES = XML_MIMETYPES + HTML_MIMETYPES
->>>>>>> 3a7a2ac3
 
 
 def mkdirs(path):
