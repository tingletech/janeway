# SECURITY WARNING: keep the secret key used in production secret!
# You should change this key before you go live!
DEBUG = True
SECRET_KEY = 'uxprsdhk^gzd-r=_287byolxn)$k6tsd8_cepl^s^tms2w1qrv'

# This is the default redirect if no other sites are found.
DEFAULT_HOST = 'https://www.example.org'
EMAIL_BACKEND = 'django.core.mail.backends.console.EmailBackend'

URL_CONFIG = 'path'  # path or domain

MIDDLEWARE_CLASSES = (
    'utils.middleware.TimeMonitoring',
    'debug_toolbar.middleware.DebugToolbarMiddleware',
)
INSTALLED_APPS = [
<<<<<<< HEAD
    'debug_toolbar',
    'django_nose',
    'hijack',
    'compat',
=======
    'django_nose',
    'debug_toolbar',
>>>>>>> a27d3606
]


def show_toolbar(request):
    return True


DEBUG_TOOLBAR_CONFIG = {
    "SHOW_TOOLBAR_CALLBACK": show_toolbar,
}
TEST_RUNNER = 'django_nose.NoseTestSuiteRunner'

<<<<<<< HEAD
HIJACK_LOGIN_REDIRECT_URL = '/manager/'
HIJACK_LOGOUT_REDIRECT_URL = '/manager/'
=======
LOGGING = {
    'version': 1,
    'disable_existing_loggers': False,
    'root': {
        'level': 'DEBUG',
        'handlers': ['console'],
    },
    'formatters': {
        'default': {
            'format': '%(levelname)s %(asctime)s %(module)s '
            'P:%(process)d T:%(thread)d %(message)s',
        },
        'coloured': {
            '()': 'colorlog.ColoredFormatter',
            'format': '%(log_color)s%(levelname)s %(asctime)s %(module)s '
            'P:%(process)d T:%(thread)d %(message)s',
            'log_colors': {
                'DEBUG':    'green',
                'WARNING':  'yellow',
                'ERROR':    'red',
                'CRITICAL': 'red',
            }
        },
    },
    'handlers': {
        'console': {
            'level': 'DEBUG',
            'class': 'logging.StreamHandler',
            'formatter': 'coloured',
            'stream': 'ext://sys.stdout',
        }
    },
    'loggers': {
        'django.db.backends': {
            'level': 'WARNING',
            'handlers': ['console'],
            'propagate': False,
        },
    },
}
>>>>>>> a27d3606
<|MERGE_RESOLUTION|>--- conflicted
+++ resolved
@@ -14,15 +14,12 @@
     'debug_toolbar.middleware.DebugToolbarMiddleware',
 )
 INSTALLED_APPS = [
-<<<<<<< HEAD
     'debug_toolbar',
     'django_nose',
     'hijack',
     'compat',
-=======
     'django_nose',
     'debug_toolbar',
->>>>>>> a27d3606
 ]
 
 
@@ -35,10 +32,10 @@
 }
 TEST_RUNNER = 'django_nose.NoseTestSuiteRunner'
 
-<<<<<<< HEAD
+
 HIJACK_LOGIN_REDIRECT_URL = '/manager/'
 HIJACK_LOGOUT_REDIRECT_URL = '/manager/'
-=======
+
 LOGGING = {
     'version': 1,
     'disable_existing_loggers': False,
@@ -78,5 +75,4 @@
             'propagate': False,
         },
     },
-}
->>>>>>> a27d3606
+}