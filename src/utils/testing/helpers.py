__copyright__ = "Copyright 2017 Birkbeck, University of London"
__author__ = "Martin Paul Eve & Andy Byers"
__license__ = "AGPL v3"
__maintainer__ = "Birkbeck Centre for Technology and Publishing"

from contextlib import ContextDecorator
<<<<<<< HEAD
=======
from django.utils.six import StringIO
>>>>>>> 8e4df219
import sys

from django.core.management import call_command
from django.utils import translation
from django.utils.six import StringIO

from core import (
        middleware,
        models as core_models,
)
from journal import models as journal_models
from press import models as press_models


def create_user(username, roles=None, journal=None):
    """
    Creates a user with the specified permissions.
    :return: a user with the specified permissions
    """
    # check this way to avoid mutable default argument
    if roles is None:
        roles = []

    kwargs = {'username': username}
    user = core_models.Account.objects.create_user(email=username, **kwargs)

    for role in roles:
        resolved_role = core_models.Role.objects.get(name=role)
        core_models.AccountRole(user=user, role=resolved_role, journal=journal).save()

    user.save()

    return user


def create_roles(roles=None):
    """
    Creates the necessary roles for testing.
    :return: None
    """
    # check this way to avoid mutable default argument
    if roles is None:
        roles = []

    for role in roles:
        core_models.Role(name=role, slug=role).save()


def create_journals():
    """
    Creates a set of dummy journals for testing
    :return: a 2-tuple of two journals
    """
    journal_one = journal_models.Journal(code="TST", domain="testserver")
    journal_one.save()

    journal_two = journal_models.Journal(code="TSA", domain="journal2.localhost")
    journal_two.save()

    out = StringIO()
    sys.stdout = out

    call_command('load_default_settings', stdout=out)

    journal_one.name = 'Journal One'
    journal_two.name = 'Journal Two'

    return journal_one, journal_two


def create_press():
    return press_models.Press.objects.create(name='Press', domain='localhost', main_contact='a@b.com')


def create_regular_user():
    regular_user = create_user("regularuser@martineve.com")
    regular_user.is_active = True
    regular_user.save()
    return regular_user


def create_second_user(journal):
    second_user = create_user("seconduser@martineve.com", ["reviewer"], journal=journal)
    second_user.is_active = True
    second_user.save()
    return second_user


def create_editor(journal):
    editor = create_user("editoruser@martineve.com", ["editor"], journal=journal)
    editor.is_active = True
    editor.save()
    return editor


def create_author(journal):
    author = create_user("authoruser@martineve.com", ["author"], journal=journal)
    author.is_active = True
    author.save()
    return author


class Request(object):
    """
    A fake request class for sending emails outside of the client-server request loop.
    """

    def __init__(self):
        self.journal = None
        self.site_type = None
        self.port = 8000
        self.secure = False
        self.user = False
        self.FILES = None
        self.META = {'REMOTE_ADDR': '127.0.0.1'}
        self.model_content_type = None

    def is_secure(self):
        if self.secure is False:
            return False
        else:
            return True

    def get_host(self):
        return 'testserver'

<<<<<<< HEAD

class activate_translation(ContextDecorator):
    def __init__(self, language_code, *args, **kwargs):
        super().__init__(*args, **kwargs)
        self.language_code = language_code

    def __enter__(self):
        translation.activate(self.language_code)

    def __exit__(self, *exc):
        translation.deactivate()
=======
class request_context(ContextDecorator):

    def __init__(self, request, *args, **kwargs):
        super().__init__(*args, **kwargs)
        self.request = request

    def __enter__(self):
        middleware._threadlocal.request = self.request

    def __exit__(self, *exc):
        middleware._threadlocal.request = None
>>>>>>> 8e4df219
<|MERGE_RESOLUTION|>--- conflicted
+++ resolved
@@ -4,10 +4,7 @@
 __maintainer__ = "Birkbeck Centre for Technology and Publishing"
 
 from contextlib import ContextDecorator
-<<<<<<< HEAD
-=======
 from django.utils.six import StringIO
->>>>>>> 8e4df219
 import sys
 
 from django.core.management import call_command
@@ -134,7 +131,6 @@
     def get_host(self):
         return 'testserver'
 
-<<<<<<< HEAD
 
 class activate_translation(ContextDecorator):
     def __init__(self, language_code, *args, **kwargs):
@@ -146,7 +142,8 @@
 
     def __exit__(self, *exc):
         translation.deactivate()
-=======
+
+
 class request_context(ContextDecorator):
 
     def __init__(self, request, *args, **kwargs):
@@ -157,5 +154,4 @@
         middleware._threadlocal.request = self.request
 
     def __exit__(self, *exc):
-        middleware._threadlocal.request = None
->>>>>>> 8e4df219
+        middleware._threadlocal.request = None