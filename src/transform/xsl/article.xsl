<xsl:stylesheet version="1.0" xmlns:xsi="http://www.w3.org/2001/XMLSchema-instance"
                xmlns:xlink="http://www.w3.org/1999/xlink" xmlns:xsl="http://www.w3.org/1999/XSL/Transform"
                xmlns:mml="http://www.w3.org/1998/Math/MathML" xmlns:xs="http://www.w3.org/2001/XMLSchema"
                xmlns:tei="http://www.tei-c.org/ns/1.0"
                exclude-result-prefixes="xsi xs xlink mml">

    <xsl:output method="html" indent="yes" encoding="utf-8"/>

    <xsl:variable name="upperspecchars" select="'ÁÀÂÄÉÈÊËÍÌÎÏÓÒÔÖÚÙÛÜ'"/>
    <xsl:variable name="uppernormalchars" select="'AAAAEEEEIIIIOOOOUUUU'"/>
    <xsl:variable name="smallspecchars" select="'áàâäéèêëíìîïóòôöúùûü'"/>
    <xsl:variable name="smallnormalchars" select="'aaaaeeeeiiiioooouuuu'"/>
    <xsl:variable name="uppercase" select="'ABCDEFGHIJKLMNOPQRSTUVWXYZ'"/>
    <xsl:variable name="smallcase" select="'abcdefghijklmnopqrstuvwxyz'"/>
    <xsl:variable name="allcase" select="concat($smallcase, $uppercase)"/>

    <xsl:template match="/">
        <xsl:call-template name="metatags"/>
        <xsl:apply-templates select="//body/@* | //body/node()"/>
        <xsl:apply-templates select="//back/*"/>

        <!-- and handle TEI -->
        <xsl:apply-templates select="/tei:TEI/tei:text/tei:body"/>
    </xsl:template>

    <xsl:template match="//body/@*">
        <xsl:copy>
            <xsl:apply-templates select="//body/@*"/>
        </xsl:copy>
    </xsl:template>


    <xsl:template name="supplementary-material">
        <div id="supplementary-material">
            <xsl:if test="//supplementary-material[not(object-id)]">
                <ul class="supplementary-material">
                <xsl:for-each select="//supplementary-material[not(object-id)]/ext-link">
                    <li>
                        <a>
                            <xsl:attribute name="href"><xsl:value-of select="concat('[', @xlink:href, ']')"/></xsl:attribute>
                            <xsl:attribute name="download"/>
                            <xsl:apply-templates/>
                        </a>
                        <xsl:for-each select="../p">
                            <xsl:apply-templates select="."/>
                        </xsl:for-each>
                    </li>
                </xsl:for-each>
                </ul>
            </xsl:if>
        </div>
    </xsl:template>


    <xsl:template name="metatags">
        <div id="metatags">
            <xsl:if test="//article-meta/permissions">
                <meta name="DC.Rights">
                    <xsl:attribute name="content">
                        <xsl:value-of select="//article-meta/permissions/copyright-statement"/><xsl:text>. </xsl:text><xsl:value-of select="translate(//article-meta/permissions/license, '&#10;&#9;', '')"/>
                    </xsl:attribute>
                </meta>
            </xsl:if>
            <xsl:for-each select="//article-meta/contrib-group/contrib">
                <meta name="DC.Contributor">
                    <xsl:attribute name="content">
                        <xsl:choose>
                            <xsl:when test="name">
                                <xsl:value-of select="concat(name/given-names, ' ', name/surname)"/>
                                <xsl:if test="name/suffix">
                                    <xsl:value-of select="concat(' ', name/suffix)"/>
                                </xsl:if>
                            </xsl:when>
                            <xsl:when test="collab">
                                <xsl:value-of select="collab"/>
                            </xsl:when>
                        </xsl:choose>
                    </xsl:attribute>
                </meta>
            </xsl:for-each>
            <xsl:for-each select="//funding-group/award-group">
                <meta name="citation_funding_source">
                    <xsl:attribute name="content">
                        <xsl:value-of select="concat('citation_funder=', .//institution, ';citation_grant_number=', award-id, ';citation_grant_recipient=')"/>
                        <xsl:value-of select="concat(principal-award-recipient/name/given-names, ' ', principal-award-recipient/name/surname)"/>
                        <xsl:for-each select="principal-award-recipient/name/suffix">
                            <xsl:value-of select="concat(' ', .)"/>
                        </xsl:for-each>
                    </xsl:attribute>
                </meta>
            </xsl:for-each>
            <xsl:for-each select="//article-meta/contrib-group/contrib[@contrib-type='author']">
                <xsl:variable name="type" select="@contrib-type"/>
                <meta name="citation_{$type}">
                    <xsl:attribute name="content">
                        <xsl:choose>
                            <xsl:when test="name">
                                <xsl:value-of select="concat(name/given-names, ' ', name/surname)"/>
                                <xsl:if test="name/suffix">
                                    <xsl:value-of select="concat(' ', name/suffix)"/>
                                </xsl:if>
                            </xsl:when>
                            <xsl:when test="collab">
                                <xsl:value-of select="collab"/>
                            </xsl:when>
                        </xsl:choose>
                    </xsl:attribute>
                </meta>
                <xsl:for-each select="aff[not(@id)] | xref[@ref-type='aff'][@rid]">
                    <xsl:choose>
                        <xsl:when test="name() = 'aff'">
                            <xsl:for-each select="institution | email">
                                <meta name="citation_{$type}_{name()}">
                                    <xsl:attribute name="content">
                                        <xsl:value-of select="."/>
                                    </xsl:attribute>
                                </meta>
                            </xsl:for-each>
                        </xsl:when>
                        <xsl:when test="name() = 'xref'">
                            <xsl:variable name="rid" select="@rid"/>
                            <xsl:for-each select="//aff[@id=$rid]/institution | //aff[@id=$rid]/email">
                                <meta name="citation_{$type}_{name()}">
                                    <xsl:attribute name="content">
                                        <xsl:value-of select="."/>
                                    </xsl:attribute>
                                </meta>
                            </xsl:for-each>
                        </xsl:when>
                    </xsl:choose>
                </xsl:for-each>
                <xsl:if test="xref[@ref-type='corresp'][@rid]">
                    <xsl:variable name="rid" select="xref[@ref-type='corresp']/@rid"/>
                    <xsl:if test="//corresp[@id=$rid]/email">
                        <meta name="citation_{$type}_email">
                            <xsl:attribute name="content">
                                <xsl:value-of select="//corresp[@id=$rid]/email"/>
                            </xsl:attribute>
                        </meta>
                    </xsl:if>
                </xsl:if>
                <xsl:if test="contrib-id[@contrib-id-type='orcid']">
                    <meta name="citation_{$type}_orcid">
                        <xsl:attribute name="content">
                            <xsl:value-of select="contrib-id[@contrib-id-type='orcid']"/>
                        </xsl:attribute>
                    </meta>
                </xsl:if>
            </xsl:for-each>
            <xsl:for-each select="//ref-list/ref">
                <xsl:variable name="citation_journal" select="element-citation[@publication-type='journal']/source"/>
                <xsl:variable name="citation_string">
                    <xsl:if test="$citation_journal">
                        <xsl:value-of select="concat(';citation_journal_title=', $citation_journal)"/>
                    </xsl:if>
                    <xsl:for-each select=".//person-group[@person-group-type='author']/name | .//person-group[@person-group-type='author']/collab">
                        <xsl:choose>
                            <xsl:when test="name() = 'name'">
                                <xsl:value-of select="concat(';citation_author=', given-names, '. ', surname)"/>
                                <xsl:if test="suffix">
                                    <xsl:value-of select="concat(' ', suffix)"/>
                                </xsl:if>
                            </xsl:when>
                            <xsl:when test="name() = 'collab'">
                                <xsl:value-of select="concat(';citation_author=', .)"/>
                            </xsl:when>
                        </xsl:choose>
                    </xsl:for-each>
                    <xsl:for-each select=".//article-title | element-citation[not(@publication-type='journal')]/source">
                        <xsl:value-of select="concat(';citation_title=', .)"/>
                    </xsl:for-each>
                    <xsl:if test=".//fpage">
                        <xsl:value-of select="concat(';citation_pages=', .//fpage)"/>
                        <xsl:if test=".//lpage">
                            <xsl:value-of select="concat('-', .//lpage)"/>
                        </xsl:if>
                    </xsl:if>
                    <xsl:if test=".//volume">
                        <xsl:value-of select="concat(';citation_volume=', .//volume)"/>
                    </xsl:if>
                    <xsl:if test=".//year">
                        <xsl:value-of select="concat(';citation_year=', .//year)"/>
                    </xsl:if>
                    <xsl:if test=".//pub-id[@pub-id-type='doi']">
                        <xsl:value-of select="concat(';citation_doi=', .//pub-id[@pub-id-type='doi'])"/>
                    </xsl:if>
                </xsl:variable>
                <xsl:if test="string-length($citation_string)>1">
                    <meta name="citation_reference">
                        <xsl:attribute name="content">
                            <xsl:value-of select="substring-after($citation_string, ';')"/>
                        </xsl:attribute>
                    </meta>
                </xsl:if>
            </xsl:for-each>
        </div>
    </xsl:template>

    <xsl:template match="article-meta/title-group/article-title">
        <div id="article-title">
            <xsl:apply-templates/>
        </div>
    </xsl:template>

    <xsl:template match="custom-meta-group">
        <xsl:if test="custom-meta[@specific-use='meta-only']/meta-name[text()='Author impact statement']/following-sibling::meta-value">
            <div id="impact-statement">
                <xsl:apply-templates select="custom-meta[@specific-use='meta-only']/meta-name[text()='Author impact statement']/following-sibling::meta-value/node()"/>
            </div>
        </xsl:if>
    </xsl:template>

    <!-- Author list -->
    <xsl:template match="contrib-group[not(@content-type)]">
        <xsl:apply-templates/>
        <xsl:if test="contrib[@contrib-type='author'][not(@id)]">
            <div id="author-info-group-authors">
                <xsl:apply-templates select="contrib[@contrib-type='author'][not(@id)]"/>
            </div>
        </xsl:if>
    </xsl:template>

    <xsl:template match="contrib[@contrib-type='author'][not(@id)]">
        <xsl:apply-templates select="collab"/>
    </xsl:template>

    <xsl:template match="contrib//collab">
        <h4 class="equal-contrib-label">
            <xsl:apply-templates/>
        </h4>
        <xsl:variable name="contrib-id">
            <xsl:apply-templates select="../contrib-id"/>
        </xsl:variable>
        <xsl:if test="../../..//contrib[@contrib-type='author non-byline']/contrib-id[text()=$contrib-id]">
            <ul>
                <xsl:for-each
                        select="../../..//contrib[@contrib-type='author non-byline']/contrib-id[text()=$contrib-id]">
                    <li>
                        <xsl:if test="position()=1">
                            <xsl:attribute name="class">
                                <xsl:value-of select="'first'"/>
                            </xsl:attribute>
                        </xsl:if>
                        <xsl:if test="position()=last()">
                            <xsl:attribute name="class">
                                <xsl:value-of select="'last'"/>
                            </xsl:attribute>
                        </xsl:if>
                        <xsl:value-of select="../name/given-names"/>
                        <xsl:text> </xsl:text>
                        <xsl:value-of select="../name/surname"/>
                        <xsl:text>, </xsl:text>
                        <xsl:for-each select="../aff">
                            <xsl:call-template name="collabaff"/>
                            <xsl:if test="position() != last()">
                                <xsl:text>; </xsl:text>
                            </xsl:if>
                        </xsl:for-each>
                    </li>
                </xsl:for-each>
            </ul>
        </xsl:if>
    </xsl:template>

    <xsl:template name="collabaff">
        <span class="aff">
            <xsl:for-each select="@* | node()">
                <xsl:choose>
                    <xsl:when test="name() = 'institution'">
                        <span class="institution">
                            <xsl:value-of select="."/>
                        </span>
                    </xsl:when>
                    <xsl:when test="name()='country'">
                        <span class="country">
                            <xsl:value-of select="."/>
                        </span>
                    </xsl:when>
                    <xsl:when test="name()='addr-line'">
                        <span class="addr-line">
                            <xsl:apply-templates mode="authorgroup"/>
                        </span>
                    </xsl:when>
                    <xsl:when test="name()=''">
                        <xsl:value-of select="."/>
                    </xsl:when>
                    <xsl:otherwise>
                        <span class="{name()}">
                            <xsl:value-of select="."/>
                        </span>
                    </xsl:otherwise>
                </xsl:choose>
            </xsl:for-each>

        </span>
    </xsl:template>

    <xsl:template match="addr-line/named-content" mode="authorgroup">
        <span class="named-content">
            <xsl:apply-templates/>
        </span>
    </xsl:template>

    <!-- ==== FRONT MATTER START ==== -->

    <xsl:template match="surname | given-names | name">
        <span class="nlm-given-names">
            <xsl:value-of select="given-names"/>
        </span>
        <xsl:text> </xsl:text>
        <span class="nlm-surname">
            <xsl:value-of select="surname"/>
        </span>
        <xsl:text>, </xsl:text>
        <xsl:value-of select="name"/>
    </xsl:template>

    <!-- ==== Data set start ==== -->
    <xsl:template match="sec[@sec-type='datasets']">
        <div id="datasets">
            <xsl:apply-templates/>
        </div>
    </xsl:template>
    <xsl:template match="sec[@sec-type='datasets']/title"/>
    <xsl:template match="related-object">
        <span class="{name()}">
            <xsl:if test="@id">
                <xsl:attribute name="id">
                    <xsl:value-of select="@id"/>
                </xsl:attribute>
            </xsl:if>
            <xsl:apply-templates/>
        </span>
    </xsl:template>
    <xsl:template match="related-object/collab">
        <span class="{name()}">
            <xsl:apply-templates/>
        </span>
    </xsl:template>
    <xsl:template match="related-object/name">
        <span class="name">
            <xsl:value-of select="surname"/>
            <xsl:text> </xsl:text>
            <xsl:value-of select="given-names"/>
            <xsl:if test="suffix">
                <xsl:text> </xsl:text>
                <xsl:value-of select="suffix"/>
            </xsl:if>
        </span>
    </xsl:template>
    <xsl:template match="related-object/year">
        <span class="{name()}">
            <xsl:apply-templates/>
        </span>
    </xsl:template>
    <xsl:template match="related-object/source">
        <span class="{name()}">
            <xsl:apply-templates/>
        </span>
    </xsl:template>
    <xsl:template match="related-object/x">
        <span class="{name()}">
            <xsl:apply-templates/>
        </span>
    </xsl:template>
    <xsl:template match="related-object/etal">
        <span class="{name()}">
            <xsl:text>et al.</xsl:text>
        </span>
    </xsl:template>
    <xsl:template match="related-object/comment">
        <span class="{name()}">
            <xsl:apply-templates/>
        </span>
    </xsl:template>
    <xsl:template match="related-object/object-id">
        <span class="{name()}">
            <xsl:apply-templates/>
        </span>
    </xsl:template>

    <!-- author-notes -->
    <xsl:template match="author-notes">
        <xsl:apply-templates/>
        <xsl:if test="fn[@fn-type='present-address']">
            <div id="author-info-additional-address">
                <ul class="additional-address-items">
                    <xsl:apply-templates select="fn[@fn-type='present-address']"/>
                </ul>
            </div>
        </xsl:if>

        <xsl:if test="fn[@fn-type='con'] | fn[@fn-type='other'] | fn[@fn-type='deceased']">
            <div id="author-info-equal-contrib">
                <xsl:apply-templates select="fn[@fn-type='con']"/>
            </div>
            <div id="author-info-other-footnotes">
                <xsl:apply-templates select="fn[@fn-type='other']"/>
                <xsl:apply-templates select="fn[@fn-type='deceased']"/>
            </div>
        </xsl:if>
        <div id="author-info-contributions">
            <xsl:apply-templates select="ancestor::article/back//fn-group[@content-type='author-contribution']"/>
        </div>
    </xsl:template>

    <xsl:template match="author-notes/fn[@fn-type='con']">
        <section class="equal-contrib">
                <xsl:apply-templates/>:
            <xsl:variable name="contriputeid">
                <xsl:value-of select="@id"/>
            </xsl:variable>
            <ul class="equal-contrib-list">
                <xsl:for-each select="../../contrib-group/contrib/xref[@rid=$contriputeid]">
                    <li class="equal-contributor">
                        <xsl:value-of select="../name/given-names"/>
                        <xsl:text> </xsl:text>
                        <xsl:value-of select="../name/surname"/>
                    </li>
                </xsl:for-each>
            </ul>
        </section>
    </xsl:template>

    <xsl:template match="fn-group">
        <h2>Notes</h2>
        <ol class="footnotes">
            <xsl:apply-templates/>
        </ol>
    </xsl:template>

    <xsl:template match="fn-group/fn">
        <li>
            <xsl:apply-templates/>
        </li>
    </xsl:template>

    <xsl:template match="fn-group/fn/p">
        <xsl:variable name="fn-number">
            <xsl:number level="any" count="fn[not(ancestor::front)]" from="article | sub-article | response"/>
        </xsl:variable>
        <xsl:apply-templates/> [<span class="footnotemarker" id="fn{$fn-number}"></span><span class="footnotemarker" id="n{$fn-number}"><a href="#nm{$fn-number}"><sup>^</sup></a></span>]
    </xsl:template>

    <xsl:template match="author-notes/fn[@fn-type='con']/p">
        <xsl:apply-templates/>
    </xsl:template>

    <xsl:template match="author-notes/fn[@fn-type='other'] | author-notes/fn[@fn-type='deceased']">
        <xsl:variable name="fnid">
            <xsl:value-of select="@id"/>
        </xsl:variable>
        <div class="foot-note" id="{$fnid}">
            <xsl:apply-templates/>
        </div>
    </xsl:template>

    <xsl:template match="author-notes/fn[@fn-type='other']/p | author-notes/fn[@fn-type='deceased']/p">
        <p>
            <xsl:apply-templates/>
        </p>
    </xsl:template>

    <xsl:template match="author-notes/corresp">
        <li>
            <xsl:apply-templates select="email" mode="corresp"/>
        </li>
    </xsl:template>

    <xsl:template match="email" mode="corresp">
        <a>
            <xsl:attribute name="href">
                <xsl:value-of select="concat('mailto:',.)"/>
            </xsl:attribute>
            <xsl:apply-templates/>
        </a>
        <xsl:variable name="contriputeid">
            <xsl:value-of select="../@id"/>
        </xsl:variable>
        <xsl:variable name="given-names">
            <xsl:choose>
                <xsl:when test="../../../contrib-group/contrib/xref[@rid=$contriputeid][1]/../name/given-names">
                    <xsl:value-of select="../../../contrib-group/contrib/xref[@rid=$contriputeid][1]/../name/given-names"/>
                </xsl:when>
                <xsl:when test="ancestor::contrib/name/given-names">
                    <xsl:value-of select="ancestor::contrib/name/given-names"/>
                </xsl:when>
            </xsl:choose>
        </xsl:variable>
        <xsl:variable name="surname">
            <xsl:choose>
                <xsl:when test="../../../contrib-group/contrib/xref[@rid=$contriputeid][1]/../name/surname">
                    <xsl:value-of select="../../../contrib-group/contrib/xref[@rid=$contriputeid][1]/../name/surname"/>
                </xsl:when>
                <xsl:when test="ancestor::contrib/name/surname">
                    <xsl:value-of select="ancestor::contrib/name/surname"/>
                </xsl:when>
            </xsl:choose>
        </xsl:variable>

        <xsl:if test="$given-names != '' and $surname != ''">
            <xsl:text> (</xsl:text>
            <xsl:value-of select="translate($given-names, concat($smallcase, $smallspecchars, '. '), '')"/>
            <xsl:value-of select="translate($surname, concat($smallcase, $smallspecchars, '. '), '')"/>
            <xsl:text>)</xsl:text>
        </xsl:if>
    </xsl:template>

    <xsl:template match="author-notes/fn[@fn-type='present-address']">
        <li>
            <span class="present-address-intials">
                <xsl:variable name="contriputeid">
                    <xsl:value-of select="@id"/>
                </xsl:variable>
                <xsl:for-each select="../../contrib-group/contrib/xref[@rid=$contriputeid]">
                    <xsl:text>--</xsl:text>
                    <xsl:value-of select="translate(../name/given-names, concat($smallcase, '. '), '')"/>
                    <xsl:text>-</xsl:text>
                    <xsl:value-of select="translate(../name/surname, concat($smallcase, '. '), '')"/>
                    <xsl:text>:</xsl:text>
                </xsl:for-each>
            </span>
            <xsl:text> Present address:</xsl:text>
            <br/>
            <xsl:apply-templates/>
        </li>
    </xsl:template>

    <xsl:template match="author-notes/fn[@fn-type='present-address']/p">
        <xsl:apply-templates/>
    </xsl:template>

    <!-- funding-group -->
    <xsl:template match="funding-group">
        <div id="author-info-funding">
            <ul class="funding-group">
                <xsl:apply-templates/>
            </ul>
            <xsl:if test="funding-statement">
                <p class="funding-statement">
                    <xsl:value-of select="funding-statement"/>
                </p>
            </xsl:if>
        </div>
    </xsl:template>
    <xsl:template match="funding-group/award-group">
        <li>
            <xsl:apply-templates/>
        </li>
    </xsl:template>
    <xsl:template match="funding-source">
        <h4 class="funding-source">
            <xsl:apply-templates/>
        </h4>
    </xsl:template>
    <xsl:template match="funding-source/institution-wrap">
        <xsl:apply-templates/>
    </xsl:template>
    <xsl:template match="institution">
        <span class="institution">
            <xsl:apply-templates/>
        </span>
    </xsl:template>
    <xsl:template match="award-id">
        <h5 class="award-id">
            <xsl:apply-templates/>
        </h5>
    </xsl:template>

    <xsl:template match="principal-award-recipient">
        <ul class="principal-award-recipient">
            <xsl:apply-templates/>
        </ul>
    </xsl:template>
    <xsl:template
            match="principal-award-recipient/surname | principal-award-recipient/given-names | principal-award-recipient/name">
        <li class="name">
            <xsl:value-of select="given-names"/>
            <xsl:text> </xsl:text>
            <xsl:value-of select="surname"/>
        </li>
        <xsl:value-of select="name"/>
    </xsl:template>

    <xsl:template match="funding-statement" name="funding-statement">
        <p class="funding-statement">
            <xsl:apply-templates/>
        </p>
    </xsl:template>

    <xsl:template match="funding-statement"/>
    <!-- fn-group -->

    <xsl:template name="article-info-history">
        <div>
            <xsl:attribute name="id"><xsl:value-of select="'article-info-history'"/></xsl:attribute>
            <ul>
                <xsl:attribute name="class"><xsl:value-of select="'publication-history'"/></xsl:attribute>
                <xsl:for-each select="//history/date[@date-type]">
                    <xsl:apply-templates select="." mode="publication-history-item"/>
                </xsl:for-each>
                <xsl:apply-templates select="//article-meta/pub-date[@date-type]" mode="publication-history-item">
                    <xsl:with-param name="date-type" select="'published'"/>
                </xsl:apply-templates>
            </ul>
        </div>
    </xsl:template>

    <xsl:template match="date | pub-date" mode="publication-history-item">
        <xsl:param name="date-type" select="string(@date-type)"/>
        <li>
            <xsl:attribute name="class"><xsl:value-of select="$date-type"/></xsl:attribute>
            <span>
                <xsl:attribute name="class"><xsl:value-of select="concat($date-type, '-label')"/></xsl:attribute>
                <xsl:call-template name="camel-case-word"><xsl:with-param name="text" select="$date-type"/></xsl:call-template>
            </span>
            <xsl:variable name="month-long">
                <xsl:call-template name="month-long">
                    <xsl:with-param name="month"/>
                </xsl:call-template>
            </xsl:variable>
            <xsl:value-of select="concat(' ', $month-long, ' ', day, ', ', year, '.')"/>
        </li>
    </xsl:template>
    <xsl:template match="fn-group[@content-type='ethics-information']">
        <div id="article-info-ethics">
            <xsl:apply-templates/>
        </div>
    </xsl:template>
    <xsl:template match="fn-group[@content-type='ethics-information']/fn">
        <xsl:apply-templates/>
    </xsl:template>
    <xsl:template match="fn-group[@content-type='ethics-information']/title"/>
    <xsl:template match="contrib[@contrib-type='editor']" mode="article-info-reviewing-editor">
        <div id="article-info-reviewing-editor">
            <div>
                <xsl:attribute name="class"><xsl:value-of select="'acta-article-info-reviewingeditor-text'"/></xsl:attribute>
                <xsl:apply-templates select="node()"/>
            </div>
        </div>
    </xsl:template>

    <xsl:template match="fn-group[@content-type='competing-interest']">
        <div id="author-info-competing-interest">
            <ul class="fn-conflict">
                <xsl:apply-templates/>
            </ul>
        </div>
    </xsl:template>
    <xsl:template match="fn-group[@content-type='competing-interest']/fn">
        <li>
            <xsl:apply-templates/>
        </li>
    </xsl:template>

    <!-- permissions -->
    <xsl:template match="permissions">
        <div>
            <xsl:choose>
                <xsl:when test="parent::article-meta">
                    <xsl:attribute name="id">
                        <xsl:value-of select="'article-info-license'"/>
                    </xsl:attribute>
                </xsl:when>
                <xsl:otherwise>
                    <xsl:attribute name="class">
                        <xsl:value-of select="'copyright-and-license'"/>
                    </xsl:attribute>
                </xsl:otherwise>
            </xsl:choose>
            <xsl:apply-templates/>
            <xsl:if test="parent::article-meta">
                <xsl:apply-templates select="//body//permissions"/>
            </xsl:if>
        </div>
    </xsl:template>

    <xsl:template match="permissions/copyright-statement">
        <ul class="copyright-statement">
            <li>
                <xsl:apply-templates/>
            </li>
        </ul>
    </xsl:template>

    <xsl:template match="license">
        <div class="license">
            <xsl:apply-templates/>
        </div>
    </xsl:template>

    <xsl:template match="license-p">
        <p>
            <xsl:apply-templates/>
        </p>
    </xsl:template>

    <!-- Affiliations -->
    <xsl:template match="aff[@id]">
        <div id="{@id}">
            <span class="aff">
                <xsl:apply-templates/>
            </span>
        </div>
    </xsl:template>

    <xsl:template match="aff" mode="affiliation-details">
        <span class="aff">
            <xsl:apply-templates/>
        </span>
    </xsl:template>

    <xsl:template match="aff/institution">
        <span class="institution">
            <xsl:if test="@content-type">
                <xsl:attribute name="data-content-type">
                    <xsl:value-of select="@content-type"/>
                </xsl:attribute>
            </xsl:if>
            <xsl:apply-templates/>
        </span>
    </xsl:template>

    <xsl:template match="aff/addr-line">
        <span class="addr-line">
            <xsl:apply-templates/>
        </span>
    </xsl:template>

    <xsl:template match="addr-line/named-content">
        <span class="named-content">
            <xsl:if test="@content-type">
                <xsl:attribute name="data-content-type">
                    <xsl:value-of select="@content-type"/>
                </xsl:attribute>
            </xsl:if>
            <xsl:apply-templates/>
        </span>
    </xsl:template>

    <xsl:template match="aff/country">
        <span class="country">
            <xsl:apply-templates/>
        </span>
    </xsl:template>

    <xsl:template match="aff/x">
        <span class="x">
            <xsl:apply-templates/>
        </span>
    </xsl:template>

    <xsl:template match="aff//bold">
        <span class="bold">
            <xsl:apply-templates/>
        </span>
    </xsl:template>

    <xsl:template match="aff//italic">
        <span class="italic">
            <xsl:apply-templates/>
        </span>
    </xsl:template>

    <xsl:template match="aff/email">
        <xsl:variable name="email">
            <xsl:apply-templates/>
        </xsl:variable>
        <!-- if parent contains more than just email then it should have a space before email -->
        <xsl:if test="string(..) != text() and not(contains(string(..), concat(' ', text())))">
            <xsl:text> </xsl:text>
        </xsl:if>
        <a href="mailto:{$email}" class="email">
            <xsl:copy-of select="$email"/>
        </a>
    </xsl:template>

    <!-- ==== FRONT MATTER END ==== -->

    <xsl:template match="abstract">
        <xsl:variable name="data-doi" select="child::object-id[@pub-id-type='doi']/text()"/>
        <div data-doi="{$data-doi}">
            <xsl:choose>
                <xsl:when test="./title">
                    <xsl:attribute name="id">
                        <xsl:value-of select="translate(translate(./title, $uppercase, $smallcase), ' ', '-')"/>
                    </xsl:attribute>
                </xsl:when>
                <xsl:otherwise>
                    <xsl:attribute name="id">
                        <xsl:value-of select="name(.)"/>
                    </xsl:attribute>
                </xsl:otherwise>
            </xsl:choose>
            <xsl:apply-templates/>
        </div>
    </xsl:template>

    <!-- Start transforming sections to heading levels -->
    <xsl:template match="supplementary-material">
        <xsl:variable name="id">
            <xsl:value-of select="@id"/>
        </xsl:variable>
        <xsl:variable name="data-doi" select="child::object-id[@pub-id-type='doi']/text()"/>
        <div class="supplementary-material" data-doi="{$data-doi}">
            <div class="supplementary-material-expansion" id="{$id}">
                <xsl:apply-templates/>
            </div>
        </div>
    </xsl:template>

    <!-- No need to proceed sec-type="additional-information", sec-type="supplementary-material" and sec-type="datasets"-->
    <xsl:template match="sec[not(@sec-type='additional-information')][not(@sec-type='datasets')][not(@sec-type='supplementary-material')]">
        <div>
            <xsl:if test="@sec-type">
                <xsl:attribute name="class">
                    <xsl:value-of select="concat('section ', ./@sec-type)"/>
                </xsl:attribute>
            </xsl:if>
            <xsl:apply-templates select="@*[name()!='sec-type'] | node()"/>
        </div>
    </xsl:template>

    <xsl:template match="sec[not(@sec-type='datasets')]/title | boxed-text/caption/title">
        <xsl:if test="node() != ''">
            <xsl:element name="h{count(ancestor::sec) + 1}">
                <xsl:apply-templates select="@* | node()"/>
            </xsl:element>
        </xsl:if>
    </xsl:template>

    <xsl:template match="app//sec/title">
        <xsl:element name="h{count(ancestor::sec) + 3}">
            <xsl:apply-templates select="@* | node()"/>
        </xsl:element>
    </xsl:template>
    <!-- END transforming sections to heading levels -->

    <xsl:template match="p">
        <xsl:if test="not(supplementary-material)">
            <p>
                <xsl:if test="ancestor::caption and (count(preceding-sibling::p) = 0) and (ancestor::boxed-text or ancestor::media)">
                    <xsl:attribute name="class">
                        <xsl:value-of select="'first-child'"/>
                    </xsl:attribute>
                </xsl:if>
                <xsl:apply-templates/>
            </p>
        </xsl:if>
        <xsl:if test="supplementary-material">
            <xsl:if test="ancestor::caption and (count(preceding-sibling::p) = 0) and (ancestor::boxed-text or ancestor::media)">
                <xsl:attribute name="class">
                    <xsl:value-of select="'first-child'"/>
                </xsl:attribute>
            </xsl:if>
            <xsl:apply-templates/>
        </xsl:if>
    </xsl:template>

    <xsl:template match="ext-link">
        <xsl:if test="@ext-link-type = 'uri'">
            <a>
                <xsl:attribute name="href">
                    <xsl:choose>
                        <xsl:when test="starts-with(@xlink:href, 'www.')">
                            <xsl:value-of select="concat('http://', @xlink:href)"/>
                        </xsl:when>
                        <xsl:when test="starts-with(@xlink:href, 'doi:')">
                            <xsl:value-of select="concat('http://dx.doi.org/', substring-after(@xlink:href, 'doi:'))"/>
                        </xsl:when>
                        <xsl:otherwise>
                            <xsl:value-of select="@xlink:href"/>
                        </xsl:otherwise>
                    </xsl:choose>
                </xsl:attribute>
                <xsl:attribute name="target"><xsl:value-of select="'_blank'"/></xsl:attribute>
                <xsl:apply-templates/>
            </a>
        </xsl:if>
        <xsl:if test="@ext-link-type = 'doi'">
            <a>
                <xsl:attribute name="href">
                    <xsl:choose>
                        <xsl:when test="starts-with(@xlink:href, '10.7554/')">
                            <xsl:value-of select="concat('/lookup/doi/', @xlink:href)"/>
                        </xsl:when>
                        <xsl:otherwise>
                            <xsl:value-of select="concat('http://dx.doi.org/', @xlink:href)"/>
                        </xsl:otherwise>
                    </xsl:choose>
                </xsl:attribute>
                <xsl:apply-templates/>
            </a>
        </xsl:if>
    </xsl:template>

    <!-- START handling citation objects -->
    <xsl:template match="xref">
        <xsl:choose>
            <xsl:when test="ancestor::fn">
                <span class="xref-table">
                    <xsl:apply-templates/>
                </span>
            </xsl:when>
            <xsl:otherwise>
                <a>
                    <xsl:attribute name="class">
                        <xsl:value-of select="concat('xref-', ./@ref-type)"/>
                    </xsl:attribute>
                    <xsl:attribute name="href">
                        <!-- If xref has multiple elements in rid, then the link should points to 1st -->
                        <xsl:choose>
                            <xsl:when test="contains(@rid, ' ')">
                                <xsl:value-of select="concat('#',substring-before(@rid, ' '))"/>
                            </xsl:when>
                            <xsl:otherwise>
                                <xsl:value-of select="concat('#',@rid)"/>
                            </xsl:otherwise>
                        </xsl:choose>

                    </xsl:attribute>

                    <xsl:choose>
                    <xsl:when test="contains(@ref-type, 'fn')">
                        <xsl:attribute name="id">
                            <xsl:text>nm</xsl:text>
                            <xsl:number level="any" count="xref[@ref-type='fn']"/>
                        </xsl:attribute>
                        <sup><xsl:apply-templates/></sup>
                    </xsl:when>
                    <xsl:otherwise>
                        <xsl:apply-templates/>
                    </xsl:otherwise>
                    </xsl:choose>
                </a>
            </xsl:otherwise>
        </xsl:choose>
    </xsl:template>
    <!-- END handling citation objects -->

    <!-- START Table Handling -->
    <xsl:template match="table-wrap">
        <xsl:variable name="data-doi" select="child::object-id[@pub-id-type='doi']/text()"/>
        <div class="table-wrap" data-doi="{$data-doi}">
            <xsl:apply-templates select="." mode="testing"/>
        </div>
    </xsl:template>

    <xsl:template match="table-wrap/label" mode="captionLabel">
        <span class="table-label">
            <xsl:apply-templates/>
        </span>
        <xsl:text> </xsl:text>
    </xsl:template>

    <xsl:template match="caption">
        <xsl:choose>
            <!-- if article-title exists, make it as title.
                     Otherwise, make source -->
            <xsl:when test="parent::table-wrap">
                <xsl:if test="following-sibling::graphic">
                    <xsl:variable name="caption" select="parent::table-wrap/label/text()"/>
                    <xsl:variable name="graphics" select="following-sibling::graphic/@xlink:href"/>
                    <div class="fig-inline-img">
                        <a href="{$graphics}" class="figure-expand-popup" title="{$caption}">
                            <img data-img="{$graphics}" src="{$graphics}" alt="{$caption}" class="responsive-img" />
                        </a>
                    </div>
                </xsl:if>
                <div class="table-caption">
                    <xsl:apply-templates select="parent::table-wrap/label" mode="captionLabel"/>
                    <xsl:apply-templates/>
                </div>
            </xsl:when>
            <xsl:otherwise>
                <xsl:apply-templates/>
            </xsl:otherwise>
        </xsl:choose>
    </xsl:template>

    <xsl:template match="table-wrap/table">
        <table>
            <xsl:apply-templates/>
        </table>
    </xsl:template>

    <!-- Handle other parts of table -->
    <xsl:template match="thead | tr">
        <xsl:copy>
            <xsl:if test="@style">
                <xsl:attribute name="style">
                    <xsl:value-of select="@style"/>
                </xsl:attribute>
            </xsl:if>
            <xsl:apply-templates/>
        </xsl:copy>
    </xsl:template>

    <xsl:template match="tbody">
        <xsl:copy>
            <xsl:apply-templates/>
        </xsl:copy>
    </xsl:template>

    <xsl:template match="th | td">
        <xsl:copy>
            <xsl:if test="@rowspan">
                <xsl:attribute name="rowspan">
                    <xsl:value-of select="@rowspan"/>
                </xsl:attribute>
            </xsl:if>
            <xsl:if test="@colspan">
                <xsl:attribute name="colspan">
                    <xsl:value-of select="@colspan"/>
                </xsl:attribute>
            </xsl:if>

            <!-- The author-callout-style-b family applies both background and foreground colour. -->
            <xsl:variable name="class">
                <xsl:if test="@align">
                    <xsl:value-of select="concat(' table-', @align)"/>
                </xsl:if>
                <xsl:if test="@style and starts-with(@style, 'author-callout-style-b')">
                    <xsl:value-of select="concat(' ', @style)"/>
                </xsl:if>
            </xsl:variable>

            <xsl:if test="$class != ''">
                <xsl:attribute name="class">
                    <xsl:value-of select="substring-after($class, ' ')"/>
                </xsl:attribute>
            </xsl:if>

            <xsl:if test="@style and not(starts-with(@style, 'author-callout-style-b'))">
                <xsl:attribute name="style">
                    <xsl:value-of select="@style"/>
                </xsl:attribute>
            </xsl:if>

            <xsl:apply-templates/>
        </xsl:copy>
    </xsl:template>

    <!-- Handle Table FootNote -->
    <xsl:template match="table-wrap-foot">
        <div class="table-foot">
            <ul class="table-footnotes">
                <xsl:apply-templates/>
            </ul>
        </div>
    </xsl:template>

    <xsl:template match="table-wrap-foot/fn">
        <li class="fn">
            <xsl:if test="@id">
                <xsl:attribute name="id">
                    <xsl:value-of select="@id"/>
                </xsl:attribute>
            </xsl:if>
            <xsl:apply-templates/>
        </li>
    </xsl:template>

    <xsl:template match="named-content">
        <span>
            <xsl:attribute name="class">
                <xsl:value-of select="name()"/>
                <xsl:if test="@content-type">
                    <xsl:value-of select="concat(' ', @content-type)"/>
                </xsl:if>
            </xsl:attribute>
            <xsl:apply-templates/>
        </span>
    </xsl:template>

    <xsl:template match="inline-formula">
        <span class="inline-formula">
            <xsl:apply-templates/>
        </span>
    </xsl:template>

    <!-- MathML Inline -->
  <xsl:template match="alternatives/mml:math">
    <span class="inline-formula mathml">
      <math xmlns:mml="http://www.w3.org/1998/Math/MathML">
      <xsl:copy-of select="text() | *"/>
    </math>
    </span>
  </xsl:template>

  <xsl:template match="alternatives/tex-math">
  </xsl:template>

  <xsl:template match="alternatives/graphic">
  </xsl:template>

    <xsl:template match="disp-formula">
        <p class="disp-formula">
            <xsl:if test="@id">
                <xsl:attribute name="id"><xsl:value-of select="@id"/></xsl:attribute>
            </xsl:if>
            <xsl:apply-templates/>
            <xsl:if test="label">
                <span class="disp-formula-label">
                    <xsl:value-of select="label/text()"/>
                </span>
            </xsl:if>
        </p>
    </xsl:template>


      <xsl:template match="disp-formula/tex-math">
    <div class="formula tex-math hidden">
        <xsl:copy>
          <xsl:apply-templates select="@* | node()"/>
        </xsl:copy>
    </div>
  </xsl:template>

  <xsl:template match="inline-formula/tex-math">
    <span class="inline-formula tex-math hidden">
        <xsl:copy>
          <xsl:apply-templates select="@* | node()"/>
        </xsl:copy>
    </span>
  </xsl:template>

<<<<<<< HEAD
  <xsl:template match="disp-formula/graphic">
    <noscript>
      <img class="noborder">
        <xsl:call-template name="make-src"/>
        <xsl:call-template name="make-id"/>
      </img>
    </noscript>
  </xsl:template>

  <xsl:template match="inline-formula/graphic">
    <noscript>
      <img class="noborder inline">
        <xsl:call-template name="make-src"/>
        <xsl:call-template name="make-id"/>
      </img>
    </noscript>
  </xsl:template>

=======
>>>>>>> 80685ddf
  <!-- MathML Inline -->
  <xsl:template match="inline-formula/mml:math">
    <span class="inline-formula mathml">
      <math xmlns:mml="http://www.w3.org/1998/Math/MathML">
      <xsl:copy-of select="text() | *"/>
    </math>
    </span>
  </xsl:template>

  <!-- MathML in Div -->
  <xsl:template match="disp-formula/mml:math">
    <div class="math-formulae mathml">
      <math xmlns:mml="http://www.w3.org/1998/Math/MathML">
      <xsl:copy-of select="text() | *"/>
    </math>
    </div>
  </xsl:template>

    <!-- END Table Handling -->

    <!-- Start Figure Handling -->
    <!-- fig with atrtribute specific-use are supplement figures -->

    <!-- NOTE: PATH/LINK to be replaced -->
    <xsl:template match="fig-group">
        <!-- set main figure's DOI -->
        <xsl:variable name="data-doi" select="child::fig[1]/object-id[@pub-id-type='doi']/text()"/>
        <div class="fig-group" id="{concat('fig-group-', count(preceding::fig-group)+1)}" data-doi="{$data-doi}">
            <xsl:apply-templates select="." mode="testing"/>
        </div>
    </xsl:template>


    <xsl:template match="fig | table-wrap | boxed-text | supplementary-material | media" mode="dc-description">
        <xsl:param name="doi"/>
        <xsl:variable name="data-dc-description">
            <xsl:if test="caption/title">
                <xsl:value-of select="concat(' ', caption/title)"/>
            </xsl:if>
            <xsl:for-each select="caption/p">
                <xsl:if test="not(ext-link[@ext-link-type='doi']) and not(.//object-id[@pub-id-type='doi'])">
                    <xsl:value-of select="concat(' ', .)"/>
                </xsl:if>
            </xsl:for-each>
        </xsl:variable>
        <div data-dc-description="{$doi}">
            <xsl:value-of select="substring-after($data-dc-description, ' ')"/>
        </div>
    </xsl:template>

    <!-- individual fig in fig-group -->

    <xsl:template match="fig">
        <xsl:variable name="data-doi" select="child::object-id[@pub-id-type='doi']/text()"/>
        <div class="fig" data-doi="{$data-doi}">
            <xsl:apply-templates select="." mode="testing"/>
        </div>
    </xsl:template>

    <!-- fig caption -->
    <xsl:template match="fig//caption">
        <xsl:variable name="graphic-type">
            <xsl:choose>
                <xsl:when test="substring-after(../graphic/@xlink:href, '.') = 'gif'">
                    <xsl:value-of select="'animation'"/>
                </xsl:when>
                <xsl:otherwise>
                    <xsl:value-of select="'graphic'"/>
                </xsl:otherwise>
            </xsl:choose>
        </xsl:variable>
        <xsl:choose>
            <xsl:when test="not(parent::supplementary-material)">
                <div class="fig-caption">
                    <xsl:variable name="graphics" select="../graphic/@xlink:href"/>

                    <span class="fig-label">
                        <xsl:value-of select="../label/text()"/>
                    </span>
                    <xsl:text> </xsl:text>
                    <xsl:apply-templates/>
                </div>
            </xsl:when>
            <xsl:otherwise>
                <xsl:apply-templates select="../label" mode="supplementary-material"/>
                <xsl:apply-templates/>
            </xsl:otherwise>
        </xsl:choose>
    </xsl:template>

    <xsl:template match="supplementary-material/label">
        <xsl:apply-templates select="." mode="supplementary-material"/>
    </xsl:template>

    <xsl:template match="label" mode="supplementary-material">
        <span class="supplementary-material-label">
            <xsl:value-of select="."/>
        </span>
    </xsl:template>

    <xsl:template match="fig//caption/title | supplementary-material/caption/title">
        <span class="caption-title">
            <xsl:apply-templates/>
        </span>
    </xsl:template>

    <!-- END Figure Handling -->

    <!-- body content -->
    <xsl:template match="body">
        <div class="acta-article-decision-letter">
            <xsl:apply-templates/>
        </div>
        <div id='main-text'>
            <div class="article fulltext-view">
                <xsl:apply-templates mode="testing"/>
                <xsl:call-template name="appendices-main-text"/>
            </div>
        </div>
        <div id="main-figures">
            <xsl:for-each select=".//fig[not(@specific-use)][not(parent::fig-group)] | .//fig-group">
                <xsl:apply-templates select="."/>
            </xsl:for-each>
        </div>
    </xsl:template>

    <xsl:template
            match="sec[not(@sec-type='additional-information')][not(@sec-type='datasets')][not(@sec-type='supplementary-material')]"
            mode="testing">
        <div>
            <xsl:if test="@sec-type">
                <xsl:attribute name="class">
                    <xsl:value-of select="concat('section ', translate(./@sec-type, '|', '-'))"/>
                </xsl:attribute>
            </xsl:if>
            <xsl:if test="@id">
                <xsl:attribute name="id">
                    <xsl:value-of select="@id"/>
                </xsl:attribute>
            </xsl:if>
            <xsl:if test="not(@sec-type)">
                <xsl:attribute name="class">
                    <xsl:value-of select="'subsection'"/>
                </xsl:attribute>
            </xsl:if>
            <xsl:apply-templates mode="testing"/>
        </div>
    </xsl:template>

    <xsl:template match="xref" mode="testing">
        <xsl:choose>
            <xsl:when test="ancestor::fn">
                <span class="xref-table">
                    <xsl:apply-templates/>
                </span>
            </xsl:when>
            <xsl:otherwise>
                <a>
                    <xsl:attribute name="class">
                        <xsl:value-of select="concat('xref-', ./@ref-type)"/>
                    </xsl:attribute>
                    <xsl:attribute name="href">
                        <!-- If xref has multiple elements in rid, then the link should points to 1st -->
                        <xsl:choose>
                            <xsl:when test="contains(@rid, ' ')">
                                <xsl:value-of select="concat('#',substring-before(@rid, ' '))"/>
                            </xsl:when>
                            <xsl:otherwise>
                                <xsl:value-of select="concat('#',@rid)"/>
                            </xsl:otherwise>
                        </xsl:choose>

                    </xsl:attribute>
                    <xsl:apply-templates/>
                </a>
            </xsl:otherwise>
        </xsl:choose>
    </xsl:template>

    <xsl:template match="table-wrap" mode="testing">
        <div class="table-expansion">
            <xsl:if test="@id">
                <xsl:attribute name="id">
                    <xsl:value-of select="@id"/>
                </xsl:attribute>
            </xsl:if>
            <xsl:apply-templates/>
        </div>
    </xsl:template>

    <xsl:template match="boxed-text" mode="testing">
        <!-- For the citation links, take the id from the boxed-text -->
        <xsl:choose>
            <xsl:when test="child::object-id[@pub-id-type='doi']/text()!=''">
                <div class="boxed-text">
                    <xsl:attribute name="id">
                        <xsl:value-of select="@id"/>
                    </xsl:attribute>
                    <xsl:apply-templates/>
                </div>
            </xsl:when>
            <xsl:otherwise>
                <div>
                    <xsl:attribute name="class">
                        <xsl:value-of select="'boxed-text'"/>
                        <xsl:if test="//article/@article-type != 'research-article' and .//inline-graphic">
                            <xsl:value-of select="' insight-image'"/>
                        </xsl:if>
                    </xsl:attribute>
                    <xsl:apply-templates/>
                </div>
            </xsl:otherwise>
        </xsl:choose>
    </xsl:template>

    <xsl:template match="//graphic[not(ancestor::fig) and not(ancestor::alternatives)]">
        <xsl:variable name="caption" select="child::caption/text()"/>
        <xsl:variable name="graphics" select="./@xlink:href"/>
        <div class="fig-inline-img-set">
            <div class="acta-fig-image-caption-wrapper">
                <div class="fig-expansion">
                    <div class="fig-inline-img">
                        <a href="{$graphics}" class="figure-expand-popup" title="{$caption}">
                            <img data-img="{$graphics}" src="{$graphics}" alt="{$caption}"/>
                        </a>
                    </div>
                    <xsl:apply-templates/>
                </div>
            </div>
        </div>
    </xsl:template>


    <xsl:template match="fig" mode="testing">
        <xsl:variable name="caption" select="child::label/text()"/>
        <xsl:variable name="id">
            <xsl:value-of select="@id"/>
        </xsl:variable>
        <xsl:variable name="graphic-type">
            <xsl:choose>
                <xsl:when test="substring-after(child::graphic/@xlink:href, '.') = 'gif'">
                    <xsl:value-of select="'animation'"/>
                </xsl:when>
                <xsl:otherwise>
                    <xsl:value-of select="'graphic'"/>
                </xsl:otherwise>
            </xsl:choose>
        </xsl:variable>
        <xsl:variable name="graphics" select="graphic/@xlink:href"/>
        <div id="{$id}" class="fig-inline-img-set">
            <div class="acta-fig-image-caption-wrapper">
                <div class="fig-expansion">
                    <div class="fig-inline-img">
                        <a href="{$graphics}" class="figure-expand-popup" title="{$caption}">
                            <img data-img="{$graphics}" src="{$graphics}" alt="{$caption}" class="responsive-img" />
                        </a>
                    </div>
                    <xsl:apply-templates/>
                </div>
            </div>
        </div>
    </xsl:template>

    <xsl:template match="fig-group" mode="testing">
        <!-- set main figure's DOI -->
        <div class="fig-inline-img-set-carousel">
            <div class="acta-fig-slider-wrapper">
                <div class="acta-fig-slider">
                    <div class="acta-fig-slider-img acta-fig-slider-primary">
                        <!-- use variables to set src and alt -->
                        <xsl:variable name="primaryid" select="concat('#', child::fig[not(@specific-use)]/@id)"/>
                        <xsl:variable name="primarycap" select="child::fig[not(@specific-use)]//label/text()"/>
                        <xsl:variable name="graphichref" select="substring-before(concat(child::fig[not(@specific-use)]/graphic/@xlink:href, '.'), '.')"/>
                        <a href="{$primaryid}">
                            <img src="{$graphichref}" alt="{$primarycap}" class="responsive-img"/>
                        </a>
                    </div>
                    <div class="figure-carousel-inner-wrapper">
                        <div class="figure-carousel">
                            <xsl:for-each select="child::fig[@specific-use]">
                                <!-- use variables to set src and alt -->
                                <xsl:variable name="secondarycap" select="child::label/text()"/>
                                <xsl:variable name="secgraphichref" select="substring-before(concat(child::graphic/@xlink:href, '.'), '.')"/>
                                <div class="acta-fig-slider-img acta-fig-slider-secondary">
                                    <a href="#{@id}">
                                        <img src="{$secgraphichref}" alt="{$secondarycap}" class="responsive-img"/>
                                    </a>
                                </div>
                            </xsl:for-each>
                        </div>
                    </div>
                </div>
            </div>
            <div class="acta-fig-image-caption-wrapper">
                <xsl:apply-templates/>
            </div>
        </div>
    </xsl:template>

    <xsl:template match="media" mode="testing">
        <xsl:choose>
            <xsl:when test="@mimetype != 'video'">
                <xsl:variable name="media-download-href"><xsl:value-of select="concat(substring-before(@xlink:href, '.'), '-download.', substring-after(@xlink:href, '.'))"/></xsl:variable>
                <!-- if mimetype is application -->
                <span class="inline-linked-media-wrapper">
                    <a href="{$media-download-href}">
                        <xsl:attribute name="download"/>
                        <i class="icon-download-alt"></i>
                        Download source data<span class="inline-linked-media-filename">
                            [<xsl:value-of
                                select="translate(translate(preceding-sibling::label, $uppercase, $smallcase), ' ', '-')"/>media-<xsl:value-of
                                select="count(preceding::media[@mimetype = 'application']) + 1"/>.<xsl:value-of
                                select="substring-after(@xlink:href, '.')"/>]
                        </span>
                    </a>
                </span>
            </xsl:when>
            <xsl:otherwise>
                <!-- otherwise -->
                <div class="media video-content">
                    <!-- set attribute -->
                    <xsl:attribute name="id">
                        <!-- <xsl:value-of select="concat('media-', @id)"/>-->
                        <xsl:value-of select="@id"/>
                    </xsl:attribute>
                    <div class="media-inline video-inline">
                        <div class="acta-inline-video">
                            <xsl:text> [video-</xsl:text><xsl:value-of select="@id"/><xsl:text>-inline] </xsl:text>

                            <div class="acta-video-links">
                                <span class="acta-video-link acta-video-link-download">
                                    <a href="[video-{@id}-download]"><xsl:attribute name="download"/>Download Video</a>

                                </span>
                            </div>
                        </div>
                    </div>
                    <xsl:apply-templates/>
                </div>
            </xsl:otherwise>
        </xsl:choose>
    </xsl:template>
    <!-- Acknowledgement -->

    <xsl:template match="ack">
        <h2>Acknowledgements</h2>
        <div id="ack-1">
            <xsl:apply-templates/>
        </div>
    </xsl:template>

    <xsl:template match="ref-list">
        <h2>References</h2>
        <div id="reflist">
            <xsl:apply-templates/>
        </div>
    </xsl:template>

    <!-- START Reference Handling -->

   <!-- ============================================================= -->
  <!--  53. REF                                                      -->
  <!-- ============================================================= -->

  <!-- If ref/label, ref is a table row;
    If count(ref/citation) > 1, each citation is a table row -->
  <xsl:template match="ref">
    <xsl:choose>
      <xsl:when test="count(element-citation)=1">
          <p id="{@id}">
            <xsl:apply-templates select="element-citation | nlm-citation"/>
          </p>
      </xsl:when>
      <xsl:otherwise>
        <xsl:for-each select="element-citation | nlm-citation">
            <p id="{@id}">
            <xsl:if test="parent::ref/label">
              <xsl:apply-templates select="parent::ref/label"/>
            </xsl:if>
            <xsl:apply-templates select="."/>
            </p>
        </xsl:for-each>
        <xsl:for-each select="mixed-citation">
          <xsl:variable name="pub-type" select="current()/@publication-type"/>
<<<<<<< HEAD
          <p id="{@id}">
=======
          <p id="{../@id}">
>>>>>>> 80685ddf
            <xsl:if test="parent::ref/label">
              <span class="mixed-label">
                <xsl:value-of select="parent::ref/label"/><xsl:text>. </xsl:text>
              </span>
            </xsl:if>

            <xsl:variable name="name-count" select="count(string-name)"/>
            <xsl:variable name="name-count-minus-one" select="$name-count - 1"/>

            <xsl:for-each select="string-name">
              <xsl:if test="surname">
                <xsl:value-of select="surname"/><xsl:text> </xsl:text><xsl:value-of select="given-names"/><xsl:choose><xsl:when test="position() = $name-count-minus-one"><xsl:text> and </xsl:text></xsl:when><xsl:when test="$name-count &gt; 2 and position() != $name-count"><xsl:text>, </xsl:text></xsl:when></xsl:choose>
              </xsl:if>
            </xsl:for-each>

            <!-- Handle book stuff -->
            <xsl:if test="$pub-type = 'book'">
              <xsl:if test="year">
<<<<<<< HEAD
                <xsl:text> </xsl:text><xsl:value-of select="year"/>
              </xsl:if>

              <xsl:if test="chapter-title">
                <xsl:text> </xsl:text><xsl:value-of select="chapter-title"/><xsl:text> In: </xsl:text>
=======
                <xsl:text> </xsl:text><xsl:value-of select="year"/><xsl:text> </xsl:text>
              </xsl:if>

              <xsl:if test="chapter-title">
                <xsl:text> </xsl:text><xsl:value-of select="chapter-title"/><xsl:text>. In: </xsl:text>
>>>>>>> 80685ddf
              </xsl:if>

              <xsl:if test="person-group and person-group/@person-group-type = 'editor'">
                <xsl:variable name="eds-name-count" select="count(person-group/string-name)"/>
<<<<<<< HEAD
                <xsl:for-each select="person-group/string-name">
                  <xsl:if test="surname">
                    <xsl:value-of select="surname"/><xsl:text> </xsl:text><xsl:value-of select="given-names"/><xsl:choose><xsl:when test="position() = $name-count-minus-one"><xsl:text> and </xsl:text></xsl:when><xsl:when test="$name-count &gt; 2 and position() != $name-count"><xsl:text>, </xsl:text></xsl:when></xsl:choose>
                  </xsl:if>
                </xsl:for-each>
                <xsl:text> </xsl:text>
                <xsl:choose><xsl:when test="$eds-name-count &gt; 1">(eds.)</xsl:when><xsl:otherwise>(ed.)</xsl:otherwise></xsl:choose>
                <xsl:text> </xsl:text>
                <xsl:value-of select="source"/><xsl:text>, </xsl:text>
              </xsl:if>

=======
                <xsl:variable name="eds-name-count-minus-one" select="$eds-name-count - 1"/>
                <xsl:for-each select="person-group/string-name">
                  <xsl:if test="surname">
                    <xsl:value-of select="surname"/><xsl:text> </xsl:text><xsl:value-of select="given-names"/><xsl:choose><xsl:when test="position() = $eds-name-count-minus-one"><xsl:text> and </xsl:text></xsl:when><xsl:when test="$eds-name-count &gt; 2 and position() != $eds-name-count"><xsl:text>, </xsl:text></xsl:when></xsl:choose>
                  </xsl:if>
                </xsl:for-each>
                <xsl:text> </xsl:text>
                <xsl:choose><xsl:when test="$eds-name-count &gt; 1">(eds.)</xsl:when><xsl:otherwise>(ed.)</xsl:otherwise></xsl:choose><xsl:text>, </xsl:text>
              </xsl:if>

                <xsl:text> </xsl:text>
              <xsl:element name="i"><xsl:value-of select="source"/></xsl:element><xsl:text>, </xsl:text>

>>>>>>> 80685ddf
              <xsl:if test="fpage"><xsl:value-of select="fpage"/></xsl:if>
              <xsl:if test="fpage and lpage">-</xsl:if>
              <xsl:if test="lpage"><xsl:value-of select="lpage"/></xsl:if>
              <xsl:if test="fpage or lpage">. </xsl:if>
              <xsl:if test="publisher-loc"><xsl:value-of select="publisher-loc"></xsl:value-of></xsl:if>
              <xsl:if test="publisher-loc and publisher-name">: </xsl:if>
              <xsl:if test="publisher-name"><xsl:value-of select="publisher-name"/></xsl:if>

            </xsl:if>

            <!-- Handled article -->
            <xsl:if test="$pub-type = 'journal'">
              <xsl:if test="year">
                <xsl:text> (</xsl:text><xsl:value-of select="year"/><xsl:text>) </xsl:text>
              </xsl:if>
              <xsl:text>"</xsl:text><xsl:value-of select="article-title"/><xsl:text>", </xsl:text>
<<<<<<< HEAD
              <xsl:value-of select="source"/><xsl:text>. </xsl:text>
=======
              <xsl:element name="i"><xsl:value-of select="source"/></xsl:element><xsl:text>. </xsl:text>
>>>>>>> 80685ddf
              <xsl:if test="volume">
                <xsl:text>(</xsl:text><xsl:value-of select="volume"/><xsl:text>)</xsl:text>
              </xsl:if>
              <xsl:if test="issue">
                <xsl:value-of select="issue"/>
              </xsl:if>
            </xsl:if>


          </p>
        </xsl:for-each>
      </xsl:otherwise>
    </xsl:choose>
  </xsl:template>

  <!-- becomes content of table cell, column 1-->
  <xsl:template match="ref/label | element-citation/label">
    <strong>
      <em>
        <xsl:apply-templates/>
        <xsl:text>. </xsl:text>
      </em>
    </strong>
  </xsl:template>


  <!-- ============================================================= -->
  <!--  54. CITATION (for NLM Archiving DTD)                         -->
  <!-- ============================================================= -->

  <!-- The citation model is mixed-context, so it is processed
     with an apply-templates (as for a paragraph)
       -except-
     if there is no PCDATA (only elements), spacing and punctuation
     also must be supplied = mode nscitation. -->

  <xsl:template match="ref/element-citation">

    <xsl:choose>
      <!-- if has no significant text content, presume that
           punctuation is not supplied in the source XML
           = transform will supply it. -->
      <xsl:when test="not(text()[normalize-space()])">
        <xsl:apply-templates mode="none"/>
      </xsl:when>

      <!-- mixed-content, processed as paragraph -->
      <xsl:otherwise>
        <xsl:apply-templates mode="nscitation"/>
      </xsl:otherwise>
    </xsl:choose>

  </xsl:template>


  <!-- ============================================================= -->
  <!--  55. NLM-CITATION (for NLM Publishing DTD)                    -->
  <!-- ============================================================= -->

  <!-- The nlm-citation model allows only element content, so
     it takes a pull template and adds punctuation. -->

  <!-- Processing of nlm-citation uses several modes, including
     citation, book, edited-book, conf, inconf, and mode "none".   -->

  <!-- Each citation-type is handled in its own template. -->


  <!-- Book or thesis -->
  <xsl:template
    match="ref/nlm-citation[@citation-type='book']
                   | ref/nlm-citation[@citation-type='thesis']">

    <xsl:variable name="augroupcount" select="count(person-group) + count(collab)"/>

    <xsl:choose>

      <xsl:when
        test="$augroupcount>1 and
                    person-group[@person-group-type!='author'] and
                    article-title ">
        <xsl:apply-templates select="person-group[@person-group-type='author']" mode="book"/>
        <xsl:apply-templates select="collab" mode="book"/>
        <xsl:apply-templates select="article-title" mode="editedbook"/>
        <xsl:text>In: </xsl:text>
        <xsl:apply-templates
          select="person-group[@person-group-type='editor']
                                 | person-group[@person-group-type='allauthors']
                                 | person-group[@person-group-type='translator']
                                 | person-group[@person-group-type='transed'] "
          mode="book"/>
        <xsl:apply-templates select="source" mode="book"/>
        <xsl:apply-templates select="edition" mode="book"/>
        <xsl:apply-templates select="volume" mode="book"/>
        <xsl:apply-templates select="trans-source" mode="book"/>
        <xsl:apply-templates select="publisher-name | publisher-loc" mode="none"/>
        <xsl:apply-templates select="year | month | time-stamp | season | access-date" mode="book"/>
        <xsl:apply-templates select="fpage | lpage" mode="book"/>
      </xsl:when>

      <xsl:when
        test="person-group[@person-group-type='author'] or
                    person-group[@person-group-type='compiler']">
        <xsl:apply-templates
          select="person-group[@person-group-type='author']
                                 | person-group[@person-group-type='compiler']"
          mode="book"/>
        <xsl:apply-templates select="collab" mode="book"/>
        <xsl:apply-templates select="source" mode="book"/>
        <xsl:apply-templates select="edition" mode="book"/>
        <xsl:apply-templates
          select="person-group[@person-group-type='editor']
                                 | person-group[@person-group-type='translator']
                                 | person-group[@person-group-type='transed'] "
          mode="book"/>
        <xsl:apply-templates select="volume" mode="book"/>
        <xsl:apply-templates select="trans-source" mode="book"/>
        <xsl:apply-templates select="publisher-name | publisher-loc" mode="none"/>
        <xsl:apply-templates select="year | month | time-stamp | season | access-date" mode="book"/>
        <xsl:apply-templates select="article-title | fpage | lpage" mode="book"/>
      </xsl:when>

      <xsl:otherwise>
        <xsl:apply-templates
          select="person-group[@person-group-type='editor']
                                 | person-group[@person-group-type='translator']
                                 | person-group[@person-group-type='transed']
                                 | person-group[@person-group-type='guest-editor']"
          mode="book"/>
        <xsl:apply-templates select="collab" mode="book"/>
        <xsl:apply-templates select="source" mode="book"/>
        <xsl:apply-templates select="edition" mode="book"/>
        <xsl:apply-templates select="volume" mode="book"/>
        <xsl:apply-templates select="trans-source" mode="book"/>
        <xsl:apply-templates select="publisher-name | publisher-loc" mode="none"/>
        <xsl:apply-templates select="year | month | time-stamp | season | access-date" mode="book"/>
        <xsl:apply-templates select="article-title | fpage | lpage" mode="book"/>
      </xsl:otherwise>
    </xsl:choose>

    <xsl:call-template name="citation-tag-ends"/>
  </xsl:template>


  <!-- Conference proceedings -->
  <xsl:template match="ref/nlm-citation[@citation-type='confproc']">

    <xsl:variable name="augroupcount" select="count(person-group) + count(collab)"/>

    <xsl:choose>
      <xsl:when test="$augroupcount>1 and person-group[@person-group-type!='author']">
        <xsl:apply-templates select="person-group[@person-group-type='author']" mode="book"/>
        <xsl:apply-templates select="collab"/>
        <xsl:apply-templates select="article-title" mode="inconf"/>
        <xsl:text>In: </xsl:text>
        <xsl:apply-templates
          select="person-group[@person-group-type='editor']
                                 | person-group[@person-group-type='allauthors']
                                 | person-group[@person-group-type='translator']
                                 | person-group[@person-group-type='transed'] "
          mode="book"/>
        <xsl:apply-templates select="source" mode="conf"/>
        <xsl:apply-templates select="conf-name | conf-date | conf-loc" mode="conf"/>
        <xsl:apply-templates select="publisher-loc" mode="none"/>
        <xsl:apply-templates select="publisher-name" mode="none"/>
        <xsl:apply-templates select="year | month | time-stamp | season | access-date" mode="book"/>
        <xsl:apply-templates select="fpage | lpage" mode="book"/>
      </xsl:when>

      <xsl:otherwise>
        <xsl:apply-templates select="person-group" mode="book"/>
        <xsl:apply-templates select="collab" mode="book"/>
        <xsl:apply-templates select="article-title" mode="conf"/>
        <xsl:apply-templates select="source" mode="conf"/>
        <xsl:apply-templates select="conf-name | conf-date | conf-loc" mode="conf"/>
        <xsl:apply-templates select="publisher-loc" mode="none"/>
        <xsl:apply-templates select="publisher-name" mode="none"/>
        <xsl:apply-templates select="year | month | time-stamp | season | access-date" mode="book"/>
        <xsl:apply-templates select="fpage | lpage" mode="book"/>
      </xsl:otherwise>
    </xsl:choose>

    <xsl:call-template name="citation-tag-ends"/>
  </xsl:template>


  <!-- Government and other reports, other, web, and commun -->
  <xsl:template
    match="ref/nlm-citation[@citation-type='gov']
                   | ref/nlm-citation[@citation-type='web']
                   | ref/nlm-citation[@citation-type='commun']
                   | ref/nlm-citation[@citation-type='other']">

    <xsl:apply-templates select="person-group" mode="book"/>

    <xsl:apply-templates select="collab"/>

    <xsl:choose>
      <xsl:when test="publisher-loc | publisher-name">
        <xsl:apply-templates select="source" mode="book"/>
        <xsl:choose>
          <xsl:when test="@citation-type='web'">
            <xsl:apply-templates select="edition" mode="none"/>
          </xsl:when>
          <xsl:otherwise>
            <xsl:apply-templates select="edition"/>
          </xsl:otherwise>
        </xsl:choose>

        <xsl:apply-templates select="publisher-loc" mode="none"/>
        <xsl:apply-templates select="publisher-name" mode="none"/>
        <xsl:apply-templates select="year | month | time-stamp | season | access-date" mode="book"/>
        <strong><xsl:apply-templates select="article-title|gov" mode="none"/></strong>
      </xsl:when>

      <xsl:otherwise>
        <xsl:apply-templates select="article-title|gov" mode="book"/>
        <xsl:apply-templates select="source" mode="book"/>
        <xsl:apply-templates select="edition"/>
        <xsl:apply-templates select="publisher-loc" mode="none"/>
        <xsl:apply-templates select="publisher-name" mode="none"/>
        <xsl:apply-templates select="year | month | time-stamp | season | access-date" mode="book"/>
      </xsl:otherwise>
    </xsl:choose>

    <xsl:apply-templates select="fpage | lpage" mode="book"/>

    <xsl:call-template name="citation-tag-ends"/>

  </xsl:template>


  <!-- Patents  -->
  <xsl:template match="ref/nlm-citation[@citation-type='patent']">

    <xsl:apply-templates select="person-group" mode="book"/>
    <xsl:apply-templates select="collab" mode="book"/>
    <xsl:apply-templates select="article-title | trans-title" mode="none"/>
    <xsl:apply-templates select="source" mode="none"/>
    <xsl:apply-templates select="patent" mode="none"/>
    <xsl:apply-templates select="year | month | time-stamp | season | access-date" mode="book"/>
    <xsl:apply-templates select="fpage | lpage" mode="book"/>

    <xsl:call-template name="citation-tag-ends"/>

  </xsl:template>


  <!-- Discussion  -->
  <xsl:template match="ref/nlm-citation[@citation-type='discussion']">

    <xsl:apply-templates select="person-group" mode="book"/>
    <xsl:apply-templates select="collab"/>
    <xsl:apply-templates select="article-title" mode="editedbook"/>
    <xsl:text>In: </xsl:text>
    <xsl:apply-templates select="source" mode="none"/>

    <xsl:if test="publisher-name | publisher-loc">
      <xsl:text> [</xsl:text>
      <xsl:apply-templates select="publisher-loc" mode="none"/>
      <xsl:value-of select="publisher-name"/>
      <xsl:text>]; </xsl:text>
    </xsl:if>

    <xsl:apply-templates select="year | month | time-stamp | season | access-date" mode="book"/>
    <xsl:apply-templates select="fpage | lpage" mode="book"/>

    <xsl:call-template name="citation-tag-ends"/>
  </xsl:template>


  <!-- If none of the above citation-types applies,
     use mode="none". This generates punctuation. -->
  <!-- (e.g., citation-type="journal"              -->
  <xsl:template match="nlm-citation">

    <xsl:apply-templates
      select="*[not(self::annotation) and
                                 not(self::edition) and
                                 not(self::lpage) and
                                 not(self::comment)]|text()"
      mode="none"/>

    <xsl:call-template name="citation-tag-ends"/>

  </xsl:template>


  <!-- ============================================================= -->
  <!-- person-group, mode=book                                       -->
  <!-- ============================================================= -->

  <xsl:template match="person-group" mode="book">

    <!-- XX needs fix, value is not a nodeset on the when -->
    <!--
  <xsl:choose>

    <xsl:when test="@person-group-type='editor'
                  | @person-group-type='assignee'
                  | @person-group-type='translator'
                  | @person-group-type='transed'
                  | @person-group-type='guest-editor'
                  | @person-group-type='compiler'
                  | @person-group-type='inventor'
                  | @person-group-type='allauthors'">

      <xsl:call-template name="make-persons-in-mode"/>
      <xsl:call-template name="choose-person-type-string"/>
      <xsl:call-template name="choose-person-group-end-punct"/>

    </xsl:when>

    <xsl:otherwise>
      <xsl:apply-templates mode="book"/>
    </xsl:otherwise>

  </xsl:choose>
-->

    <xsl:call-template name="make-persons-in-mode"/>
    <xsl:call-template name="choose-person-group-end-punct"/>

  </xsl:template>



  <!-- if given names aren't all-caps, use book mode -->

  <xsl:template name="make-persons-in-mode">

    <xsl:variable name="gnms" select="string(descendant::given-names)"/>

    <xsl:variable name="GNMS"
      select="translate($gnms,
      'abcdefghjiklmnopqrstuvwxyz',
      'ABCDEFGHJIKLMNOPQRSTUVWXYZ')"/>

    <xsl:choose>
      <xsl:when test="$gnms=$GNMS">
        <xsl:apply-templates/>
      </xsl:when>
      <xsl:otherwise>
        <xsl:apply-templates mode="book"/>
      </xsl:otherwise>
    </xsl:choose>

  </xsl:template>

  <xsl:template name="choose-person-group-end-punct">

    <xsl:choose>
      <!-- compiler is an exception to the usual choice pattern -->
      <xsl:when test="@person-group-type='compiler'">
        <xsl:text>. </xsl:text>
      </xsl:when>

      <!-- the usual choice pattern: semi-colon or period? -->
      <xsl:when test="following-sibling::person-group">
        <xsl:text>; </xsl:text>
      </xsl:when>
      <xsl:otherwise>
        <xsl:text>. </xsl:text>
      </xsl:otherwise>
    </xsl:choose>

  </xsl:template>


  <!-- ============================================================= -->
  <!--  56. Citation subparts (mode "none" separately at end)        -->
  <!-- ============================================================= -->

  <!-- names -->

  <xsl:template match="name" mode="nscitation">
    <xsl:value-of select="surname"/>
    <xsl:text>, </xsl:text>
    <xsl:value-of select="given-names"/>
    <xsl:text></xsl:text>
  </xsl:template>


  <xsl:template match="name" mode="book">
    <xsl:variable name="nodetotal" select="count(../*)"/>
    <xsl:variable name="penult" select="count(../*)-1"/>
    <xsl:variable name="position" select="position()"/>

    <xsl:choose>

      <!-- if given-names -->
      <xsl:when test="given-names">
        <xsl:apply-templates select="surname"/>
        <xsl:text>, </xsl:text>
        <xsl:call-template name="firstnames">
          <xsl:with-param name="nodetotal" select="$nodetotal"/>
          <xsl:with-param name="position" select="$position"/>
          <xsl:with-param name="names" select="given-names"/>
          <xsl:with-param name="pgtype">
            <xsl:choose>
              <xsl:when test="parent::person-group[@person-group-type]">
                <xsl:value-of select="parent::person-group/@person-group-type"/>
              </xsl:when>
              <xsl:otherwise>
                <xsl:value-of select="'author'"/>
              </xsl:otherwise>
            </xsl:choose>
          </xsl:with-param>
        </xsl:call-template>

        <xsl:if test="suffix">
          <xsl:text>, </xsl:text>
          <xsl:apply-templates select="suffix"/>
        </xsl:if>
      </xsl:when>

      <!-- if no given-names -->
      <xsl:otherwise>
        <xsl:apply-templates select="surname"/>
      </xsl:otherwise>
    </xsl:choose>

    <xsl:choose>
      <!-- if have aff -->
      <xsl:when test="following-sibling::aff"/>

      <!-- if don't have aff -->
      <xsl:otherwise>
        <xsl:choose>

          <!-- if part of person-group -->
          <xsl:when test="parent::person-group/@person-group-type">
            <xsl:choose>

              <!-- if author -->
              <xsl:when test="parent::person-group/@person-group-type='author'">
                <xsl:choose>
                  <xsl:when test="$nodetotal=$position">. </xsl:when>
                  <xsl:when test="$penult=$position">
                    <xsl:choose>
                      <xsl:when test="following-sibling::etal">, </xsl:when>
                      <xsl:otherwise>; </xsl:otherwise>
                    </xsl:choose>
                  </xsl:when>
                  <xsl:otherwise>; </xsl:otherwise>
                </xsl:choose>
              </xsl:when>

              <!-- if not author -->
              <xsl:otherwise>
                <xsl:choose>
                  <xsl:when test="$nodetotal=$position"/>
                  <xsl:when test="$penult=$position">
                    <xsl:choose>
                      <xsl:when test="following-sibling::etal">, </xsl:when>
                      <xsl:otherwise>; </xsl:otherwise>
                    </xsl:choose>
                  </xsl:when>
                  <xsl:otherwise>; </xsl:otherwise>
                </xsl:choose>
              </xsl:otherwise>
            </xsl:choose>
          </xsl:when>

          <!-- if not part of person-group -->
          <xsl:otherwise>
            <xsl:choose>
              <xsl:when test="$nodetotal=$position">. </xsl:when>
              <xsl:when test="$penult=$position">
                <xsl:choose>
                  <xsl:when test="following-sibling::etal">, </xsl:when>
                  <xsl:otherwise>; </xsl:otherwise>
                </xsl:choose>
              </xsl:when>
              <xsl:otherwise>; </xsl:otherwise>
            </xsl:choose>
          </xsl:otherwise>
        </xsl:choose>
      </xsl:otherwise>

    </xsl:choose>
  </xsl:template>


  <xsl:template match="collab" mode="book">
    <xsl:apply-templates/>
    <xsl:if test="@collab-type='compilers'">
      <xsl:text>, </xsl:text>
      <xsl:value-of select="@collab-type"/>
    </xsl:if>
    <xsl:if test="@collab-type='assignee'">
      <xsl:text>, </xsl:text>
      <xsl:value-of select="@collab-type"/>
    </xsl:if>
    <xsl:text>. </xsl:text>
  </xsl:template>

  <xsl:template match="etal" mode="book">
    <xsl:text>et al.</xsl:text>
    <xsl:choose>
      <xsl:when test="parent::person-group/@person-group-type">
        <xsl:choose>
          <xsl:when test="parent::person-group/@person-group-type='author'">
            <xsl:text> </xsl:text>
          </xsl:when>
          <xsl:otherwise/>
        </xsl:choose>
      </xsl:when>

      <xsl:otherwise>
        <xsl:text> </xsl:text>
      </xsl:otherwise>
    </xsl:choose>
  </xsl:template>

  <!-- affiliations -->

  <xsl:template match="aff" mode="book">
    <xsl:variable name="nodetotal" select="count(../*)"/>
    <xsl:variable name="position" select="position()"/>

    <xsl:text> (</xsl:text>
    <xsl:apply-templates/>
    <xsl:text>)</xsl:text>

    <xsl:choose>
      <xsl:when test="$nodetotal=$position">. </xsl:when>
      <xsl:otherwise>, </xsl:otherwise>
    </xsl:choose>
  </xsl:template>



  <!-- publication info -->

  <xsl:template match="article-title" mode="nscitation">
    <xsl:apply-templates/>
  </xsl:template>

  <xsl:template match="article-title" mode="book">
    <xsl:apply-templates/>

    <xsl:choose>
      <xsl:when test="../fpage or ../lpage">
        <xsl:text>; </xsl:text>
      </xsl:when>
      <xsl:otherwise>
        <xsl:text>. </xsl:text>
      </xsl:otherwise>
    </xsl:choose>
  </xsl:template>

  <xsl:template match="article-title" mode="editedbook">
    <xsl:apply-templates/>
    <xsl:text>. </xsl:text>
  </xsl:template>

  <xsl:template match="article-title" mode="conf">
    <xsl:apply-templates/>
    <xsl:choose>
      <xsl:when test="../conf-name">
        <xsl:text>. </xsl:text>
      </xsl:when>
      <xsl:otherwise>
        <xsl:text>; </xsl:text>
      </xsl:otherwise>
    </xsl:choose>
  </xsl:template>

  <xsl:template match="article-title" mode="inconf">
    <xsl:apply-templates/>
    <xsl:text>. </xsl:text>
  </xsl:template>



  <xsl:template match="source" mode="nscitation">
    <em>
      <xsl:apply-templates/>
    </em>
  </xsl:template>

  <xsl:template match="source" mode="book">
    <xsl:choose>

      <xsl:when test="../trans-source">
        <xsl:apply-templates/>
        <xsl:choose>
          <xsl:when test="../volume | ../edition">
            <xsl:text>. </xsl:text>
          </xsl:when>
          <xsl:otherwise>
            <xsl:text> </xsl:text>
          </xsl:otherwise>
        </xsl:choose>
      </xsl:when>

      <xsl:otherwise>
        <xsl:apply-templates/>
        <xsl:text>. </xsl:text>
      </xsl:otherwise>
    </xsl:choose>
  </xsl:template>

  <xsl:template match="source" mode="conf">
    <xsl:apply-templates/>
    <xsl:text>; </xsl:text>
  </xsl:template>

  <xsl:template match="trans-source" mode="book">
    <xsl:text> [</xsl:text>
    <xsl:apply-templates/>
    <xsl:text>]. </xsl:text>
  </xsl:template>

  <xsl:template match="volume" mode="nscitation">
    <xsl:text> </xsl:text>
    <xsl:apply-templates/>
  </xsl:template>

  <xsl:template match="volume | edition" mode="book">
    <xsl:apply-templates/>
    <xsl:if test="@collab-type='compilers'">
      <xsl:text>, </xsl:text>
      <xsl:value-of select="@collab-type"/>
    </xsl:if>
    <xsl:if test="@collab-type='assignee'">
      <xsl:text>, </xsl:text>
      <xsl:value-of select="@collab-type"/>
    </xsl:if>
    <xsl:text>. </xsl:text>
  </xsl:template>

  <!-- dates -->

  <xsl:template match="month" mode="nscitation">
    <xsl:apply-templates/>
  </xsl:template>

  <xsl:template match="month" mode="book">
    <xsl:variable name="month" select="."/>
    <xsl:choose>
      <xsl:when test="$month='01' or $month='1' or $month='January'">Jan</xsl:when>
      <xsl:when test="$month='02' or $month='2' or $month='February'">Feb</xsl:when>
      <xsl:when test="$month='03' or $month='3' or $month='March'">Mar</xsl:when>
      <xsl:when test="$month='04' or $month='4' or $month='April'">Apr</xsl:when>
      <xsl:when test="$month='05' or $month='5' or $month='May'">May</xsl:when>
      <xsl:when test="$month='06' or $month='6' or $month='June'">Jun</xsl:when>
      <xsl:when test="$month='07' or $month='7' or $month='July'">Jul</xsl:when>
      <xsl:when test="$month='08' or $month='8' or $month='August'">Aug</xsl:when>
      <xsl:when test="$month='09' or $month='9' or $month='September'">Sep</xsl:when>
      <xsl:when test="$month='10' or $month='October'">Oct</xsl:when>
      <xsl:when test="$month='11' or $month='November'">Nov</xsl:when>
      <xsl:when test="$month='12' or $month='December'">Dec</xsl:when>
      <xsl:otherwise>
        <xsl:value-of select="$month"/>
      </xsl:otherwise>
    </xsl:choose>

    <xsl:if test="../day">
      <xsl:text> </xsl:text>
      <xsl:value-of select="../day"/>
    </xsl:if>

    <xsl:choose>
      <xsl:when test="../time-stamp">
        <xsl:text>, </xsl:text>
        <xsl:value-of select="../time-stamp"/>
        <xsl:text> </xsl:text>
      </xsl:when>
      <xsl:when test="../access-date"/>
      <xsl:otherwise>
        <xsl:text>. </xsl:text>
      </xsl:otherwise>
    </xsl:choose>
  </xsl:template>


  <xsl:template match="day" mode="nscitation">
    <xsl:apply-templates/>
  </xsl:template>


  <xsl:template match="year" mode="nscitation">
    <xsl:text> </xsl:text>
    <xsl:apply-templates/>
  </xsl:template>

  <xsl:template match="year" mode="book">
    <xsl:choose>
      <xsl:when test="../month or ../season or ../access-date">
        <xsl:apply-templates/>
        <xsl:text> </xsl:text>
      </xsl:when>
      <xsl:otherwise>
        <xsl:apply-templates/>
        <xsl:text>. </xsl:text>
      </xsl:otherwise>
    </xsl:choose>
  </xsl:template>



  <xsl:template match="time-stamp" mode="nscitation">
    <xsl:apply-templates/>
  </xsl:template>

  <xsl:template match="time-stamp" mode="book"/>


  <xsl:template match="access-date" mode="nscitation">
    <xsl:apply-templates/>
  </xsl:template>

  <xsl:template match="access-date" mode="book">
    <xsl:text> [</xsl:text>
    <xsl:apply-templates/>
    <xsl:text>]. </xsl:text>
  </xsl:template>



  <xsl:template match="season" mode="book">
    <xsl:apply-templates/>
    <xsl:if test="@collab-type='compilers'">
      <xsl:text>, </xsl:text>
      <xsl:value-of select="@collab-type"/>
    </xsl:if>
    <xsl:if test="@collab-type='assignee'">
      <xsl:text>, </xsl:text>
      <xsl:value-of select="@collab-type"/>
    </xsl:if>
    <xsl:text>. </xsl:text>
  </xsl:template>



  <!-- pages -->

  <xsl:template match="fpage" mode="nscitation">
    <xsl:apply-templates/>
  </xsl:template>

  <xsl:template match="fpage" mode="book">
    <xsl:text>p. </xsl:text>
    <xsl:apply-templates/>

    <xsl:if test="../lpage">
      <xsl:text>.</xsl:text>
    </xsl:if>

  </xsl:template>


  <xsl:template match="lpage" mode="book">
    <xsl:choose>
      <xsl:when test="../fpage">
        <xsl:text>-</xsl:text>
        <xsl:apply-templates/>
        <xsl:text>.</xsl:text>
      </xsl:when>
      <xsl:otherwise>
        <xsl:apply-templates/>
        <xsl:text> p.</xsl:text>
      </xsl:otherwise>
    </xsl:choose>
  </xsl:template>

  <xsl:template match="lpage" mode="nscitation">
    <xsl:apply-templates/>
  </xsl:template>

  <!-- misc stuff -->

  <xsl:template match="pub-id" mode="nscitation">
    <xsl:text> [</xsl:text>
    <xsl:value-of select="@pub-id-type"/>

    <xsl:text>: </xsl:text>
    <xsl:apply-templates/>
    <xsl:text>]</xsl:text>
  </xsl:template>

  <xsl:template match="annotation" mode="nscitation">
    <blockquote>
      <xsl:apply-templates/>
    </blockquote>
  </xsl:template>

  <xsl:template match="comment" mode="nscitation">
    <xsl:if test="not(self::node()='.')">
      <br/>
      <small>
        <xsl:apply-templates/>
      </small>
    </xsl:if>
  </xsl:template>

  <xsl:template match="conf-name | conf-date" mode="conf">
    <xsl:apply-templates/>
    <xsl:text>; </xsl:text>
  </xsl:template>

  <xsl:template match="conf-loc" mode="conf">
    <xsl:apply-templates/>
    <xsl:text>. </xsl:text>
  </xsl:template>


  <!-- All formatting elements in citations processed normally -->
  <xsl:template match="bold | italic | monospace | overline | sc | strike | sub |sup | underline" mode="nscitation">
    <xsl:apply-templates select="."/>
  </xsl:template>

  <xsl:template match="bold | italic | monospace | overline | sc | strike | sub |sup | underline" mode="none">
    <xsl:apply-templates select="."/>
  </xsl:template>


  <!-- ============================================================= -->
  <!--  "firstnames"                                                 -->
  <!-- ============================================================= -->

  <!-- called by match="name" in book mode,
     as part of citation handling
     when given-names is not all-caps -->

  <xsl:template name="firstnames">
    <xsl:param name="nodetotal"/>
    <xsl:param name="position"/>
    <xsl:param name="names"/>
    <xsl:param name="pgtype"/>

    <xsl:variable name="length" select="string-length($names)-1"/>
    <xsl:variable name="gnm" select="substring($names,$length,2)"/>
    <xsl:variable name="GNM">
      <xsl:call-template name="capitalize">
        <xsl:with-param name="str" select="substring($names,$length,2)"/>
      </xsl:call-template>
    </xsl:variable>

    <!--
<xsl:text>Value of $names = [</xsl:text><xsl:value-of select="$names"/><xsl:text>]</xsl:text>
<xsl:text>Value of $length = [</xsl:text><xsl:value-of select="$length"/><xsl:text>]</xsl:text>
<xsl:text>Value of $gnm = [</xsl:text><xsl:value-of select="$gnm"/><xsl:text>]</xsl:text>
<xsl:text>Value of $GNM = [</xsl:text><xsl:value-of select="$GNM"/><xsl:text>]</xsl:text>
-->

    <xsl:if test="$names">
      <xsl:choose>

        <xsl:when test="$gnm=$GNM">
          <xsl:apply-templates select="$names"/>
          <xsl:choose>
            <xsl:when test="$nodetotal!=$position">
              <xsl:text>.</xsl:text>
            </xsl:when>
            <xsl:when test="$pgtype!='author'">
              <xsl:text>.</xsl:text>
            </xsl:when>
          </xsl:choose>
        </xsl:when>

        <xsl:otherwise>
          <xsl:apply-templates select="$names"/>
        </xsl:otherwise>

      </xsl:choose>
    </xsl:if>

  </xsl:template>



  <!-- ============================================================= -->
  <!-- mode=none                                                     -->
  <!-- ============================================================= -->

  <!-- This mode assumes no punctuation is provided in the XML.
     It is used, among other things, for the citation/ref
     when there is no significant text node inside the ref.        -->
  <xsl:template match="name" mode="none">
    <xsl:choose>
      <xsl:when test="parent::person-group[@person-group-type='translator']">
        <xsl:choose>
          <xsl:when test="not(preceding-sibling::name)">
            <xsl:value-of select="surname"/>
            <xsl:text>, </xsl:text>
          </xsl:when>
          <xsl:otherwise>
            <xsl:value-of select="surname"/>
            <xsl:text>, </xsl:text>
          </xsl:otherwise>
        </xsl:choose>
        <xsl:value-of select="given-names"/>
        <xsl:choose>
          <xsl:when test="not(following-sibling::name)">
            <xsl:text> (trans.), </xsl:text>
          </xsl:when>
          <xsl:otherwise>
            <xsl:text>, </xsl:text>
          </xsl:otherwise>
        </xsl:choose>
      </xsl:when>
      <xsl:when test="parent::person-group[@person-group-type='editor']">
        <xsl:choose>
          <xsl:when test="not(preceding-sibling::name)">
            <xsl:value-of select="surname"/>
            <xsl:text>, </xsl:text>
          </xsl:when>
        <xsl:otherwise>
        <xsl:value-of select="surname"/>
        <xsl:text>, </xsl:text>
        <xsl:value-of select="given-names"/>
        <xsl:choose>
          <xsl:when test="not(following-sibling::name)">
            <xsl:text> </xsl:text>
          </xsl:when>
          <xsl:otherwise>
            <xsl:text>; </xsl:text>
          </xsl:otherwise>
        </xsl:choose>
      </xsl:otherwise>
        </xsl:choose>
        <xsl:value-of select="given-names"/>
        <xsl:choose>
          <xsl:when test="not(following-sibling::name)">
            <xsl:text> (ed</xsl:text>
            <xsl:if test="following-sibling::name | preceding-sibling::name">s</xsl:if>
            <xsl:text>.), </xsl:text>
          </xsl:when>
          <xsl:otherwise>
            <xsl:choose>
            <xsl:when test="count(preceding-sibling::name) = 1">
            <xsl:text> and </xsl:text>
            </xsl:when>
            <xsl:otherwise>
            <xsl:text>, </xsl:text>
            </xsl:otherwise>
            </xsl:choose>
          </xsl:otherwise>
        </xsl:choose>
      </xsl:when>
      <xsl:otherwise>
        <xsl:value-of select="surname"/>
        <xsl:text>, </xsl:text>
        <xsl:value-of select="given-names"/>
        <xsl:choose>
          <xsl:when test="not(following-sibling::name)">
            <xsl:text> </xsl:text>
          </xsl:when>
          <xsl:otherwise>
            <xsl:text>; </xsl:text>
          </xsl:otherwise>
        </xsl:choose>
      </xsl:otherwise>
    </xsl:choose>
  </xsl:template>


  <xsl:template match="uri" mode="none">
    <xsl:text> </xsl:text>
    <a href="{self::uri}" target="_blank">
      <xsl:apply-templates/>
    </a>
  </xsl:template>

  <xsl:template match="uri">
    <xsl:text> </xsl:text>
    <a href="{self::uri}" target="_blank">
      <xsl:apply-templates/>
    </a>
  </xsl:template>

  <xsl:template match="article-title" mode="none">
    <xsl:apply-templates/>
    <xsl:if test="../trans-title">
      <xsl:text>. </xsl:text>
    </xsl:if>
    <xsl:text>.&#160;</xsl:text>
  </xsl:template>

  <xsl:template match="chapter-title" mode="none">
    <xsl:text></xsl:text>
  </xsl:template>

  <xsl:template match="volume" mode="none">
    <xsl:apply-templates/>
  </xsl:template>

  <xsl:template match="edition" mode="none">
    <xsl:choose>
      <xsl:when test="parent::element-citation[@publication-type='database']">
        <xsl:apply-templates/>
        <xsl:text>. </xsl:text>
      </xsl:when>
      <xsl:otherwise>
        <xsl:apply-templates/>
        <xsl:text> </xsl:text>
      </xsl:otherwise>
    </xsl:choose>
  </xsl:template>

  <xsl:template match="supplement" mode="none">
    <xsl:text> </xsl:text>
    <xsl:apply-templates/>
  </xsl:template>

  <xsl:template match="issue" mode="none">
    <xsl:text>(</xsl:text>
    <xsl:apply-templates/>
    <xsl:text>)</xsl:text>
  </xsl:template>

  <xsl:template match="publisher-loc" mode="none">
    <xsl:if test="not(preceding-sibling::publisher-name)">
    <xsl:apply-templates/>
    <xsl:text>: </xsl:text>
    </xsl:if>
  </xsl:template>

  <xsl:template match="conf-name" mode="none">
    <xsl:apply-templates/>
    <xsl:text>. </xsl:text>
  </xsl:template>

  <xsl:template match="conf-date" mode="none">
    <xsl:apply-templates/>
    <xsl:text>, </xsl:text>
  </xsl:template>

  <xsl:template match="conf-loc" mode="none">
    <xsl:apply-templates/>
  </xsl:template>


  <xsl:template match="publisher-name" mode="none">
    <xsl:choose>
    <xsl:when test="not(following-sibling::publisher-loc)">
        <xsl:apply-templates/>
    </xsl:when>
    <xsl:otherwise>
        <xsl:value-of select="following-sibling::publisher-loc"/>
        <xsl:text>: </xsl:text>
        <xsl:apply-templates/>
    </xsl:otherwise>
    </xsl:choose>
    <xsl:choose>
      <xsl:when test="following-sibling::fpage">
        <xsl:text>, </xsl:text>
      </xsl:when>

      <xsl:otherwise>
        <xsl:choose>
          <xsl:when test="following-sibling::pub-id[@pub-id-type='doi']">
            <xsl:text>, </xsl:text>
          </xsl:when>
          <xsl:otherwise>
            <xsl:text>. </xsl:text>
          </xsl:otherwise>
        </xsl:choose>
      </xsl:otherwise>
    </xsl:choose>
  </xsl:template>

  <xsl:template match="person-group" mode="none">
    <xsl:variable name="gnms" select="string(descendant::given-names)"/>
    <xsl:variable name="GNMS">
      <xsl:call-template name="capitalize">
        <xsl:with-param name="str" select="$gnms"/>
      </xsl:call-template>
    </xsl:variable>

    <xsl:choose>
      <xsl:when test="$gnms=$GNMS">
        <xsl:apply-templates/>
            <xsl:if test="not(preceding-sibling::person-group)">
            <xsl:text>(</xsl:text>
            <xsl:value-of select="..//year"/>
            <xsl:text>).</xsl:text>
            </xsl:if>
      </xsl:when>

      <xsl:otherwise>
        <xsl:choose>
          <xsl:when test="self::person-group/@person-group-type='author'">
            <strong>
              <xsl:apply-templates select="node()" mode="none"/>
            </strong>
            <xsl:if test="not(preceding-sibling::person-group)">
            <xsl:text>. (</xsl:text>
            <xsl:value-of select="..//year"/>
            <xsl:text>).</xsl:text>
            </xsl:if>
          </xsl:when>
          <xsl:when test="self::person-group/@person-group-type='editor'">
            <strong>
              <xsl:apply-templates select="node()" mode="none"/>
            </strong>
            <xsl:if test="not(preceding-sibling::person-group)">
            <xsl:text>. (</xsl:text>
            <xsl:value-of select="..//year"/>
            <xsl:text>).</xsl:text>
            </xsl:if>
          </xsl:when>
          <xsl:otherwise>
            <xsl:apply-templates select="node()" mode="none"/>
          </xsl:otherwise>
        </xsl:choose>
      </xsl:otherwise>
    </xsl:choose>


    <xsl:text>&#160;</xsl:text>
    <xsl:choose>
      <xsl:when test="self::person-group/@person-group-type='author'">
        <xsl:if test="../chapter-title">
          <xsl:value-of select="../chapter-title"/>
          <xsl:text>&#160;In:&#160;</xsl:text>
        </xsl:if>
      </xsl:when>
    </xsl:choose>
  </xsl:template>

  <xsl:template match="collab" mode="none">
    <strong>

      <xsl:apply-templates/>
    </strong>
    <xsl:if test="@collab-type">
      <xsl:text>, </xsl:text>
      <xsl:value-of select="@collab-type"/>
    </xsl:if>

    <xsl:choose>
      <xsl:when test="following-sibling::collab">
        <xsl:text>; </xsl:text>
      </xsl:when>

      <xsl:otherwise>
        <xsl:text>. </xsl:text>
      </xsl:otherwise>
    </xsl:choose>
  </xsl:template>

  <xsl:template match="source" mode="none">
    <xsl:choose>
      <xsl:when test="parent::element-citation[@publication-type='thesis']">
        <xsl:apply-templates/>
      </xsl:when>
      <xsl:when test="parent::element-citation[@publication-type='webpage']">
        <xsl:apply-templates/>
      </xsl:when>
      <xsl:otherwise>
        <em>
          <xsl:apply-templates/>
        </em>
      </xsl:otherwise>
    </xsl:choose>

    <xsl:choose>
      <xsl:when test="following-sibling::edition">
        <xsl:text>. </xsl:text>
      </xsl:when>
      <xsl:when test="following-sibling::publisher-name">
        <xsl:text>. </xsl:text>
      </xsl:when>
      <xsl:when test="following-sibling::volume">
        <xsl:text> </xsl:text>
      </xsl:when>
      <xsl:when test="following-sibling::issue">
        <xsl:text> </xsl:text>
      </xsl:when>
      <xsl:otherwise>
        <xsl:text>, </xsl:text>
      </xsl:otherwise>
    </xsl:choose>
    <!-- <xsl:choose>
      <xsl:when test="../access-date">
        <xsl:if test="../edition">
          <xsl:text> </xsl:text>
          <xsl:apply-templates select="../edition" mode="plain"/>
          <xsl:text></xsl:text>
        </xsl:if>
        <xsl:text>. </xsl:text>
      </xsl:when>

      <xsl:when test="../volume | ../fpage">
        <xsl:if test="../edition">
          <xsl:text> </xsl:text>
          <xsl:apply-templates select="../edition" mode="plain"/>
          <xsl:text></xsl:text>
        </xsl:if>
        <xsl:text> </xsl:text>
      </xsl:when>

      <xsl:otherwise>
        <xsl:if test="../edition">
          <xsl:text> </xsl:text>
          <xsl:apply-templates select="../edition" mode="plain"/>
          <xsl:text> ed</xsl:text>
        </xsl:if>
        <xsl:text>. </xsl:text>
      </xsl:otherwise>
    </xsl:choose> -->
  </xsl:template>

  <xsl:template match="trans-title" mode="none">
    <xsl:text> [</xsl:text>
    <xsl:apply-templates/>
    <xsl:text>]. </xsl:text>
  </xsl:template>

  <xsl:template match="month" mode="none">
    <xsl:variable name="month" select="."/>
    <xsl:choose>
      <xsl:when test="$month='01' or $month='1' ">Jan</xsl:when>
      <xsl:when test="$month='02' or $month='2' ">Feb</xsl:when>
      <xsl:when test="$month='03' or $month='3' ">Mar</xsl:when>
      <xsl:when test="$month='04' or $month='4' ">Apr</xsl:when>
      <xsl:when test="$month='05' or $month='5' ">May</xsl:when>
      <xsl:when test="$month='06' or $month='6'">Jun</xsl:when>
      <xsl:when test="$month='07' or $month='7'">Jul</xsl:when>

      <xsl:when test="$month='08' or $month='8' ">Aug</xsl:when>
      <xsl:when test="$month='09' or $month='9' ">Sep</xsl:when>
      <xsl:when test="$month='10' ">Oct</xsl:when>
      <xsl:when test="$month='11' ">Nov</xsl:when>
      <xsl:when test="$month='12' ">Dec</xsl:when>

      <xsl:otherwise>
        <xsl:value-of select="$month"/>
      </xsl:otherwise>
    </xsl:choose>

    <xsl:if test="../day">
      <xsl:text> </xsl:text>
      <xsl:value-of select="../day"/>
    </xsl:if>

    <xsl:if test="../year">
      <xsl:text> </xsl:text>
      <xsl:value-of select="../year"/>
    </xsl:if>

  </xsl:template>

  <xsl:template match="day" mode="none"/>

  <xsl:template match="year" mode="none">
    <!--
    <xsl:choose>
      <xsl:when test="../month or ../season or ../access-date">
        <xsl:apply-templates mode="none"/>
        <xsl:text> </xsl:text>
      </xsl:when>

      <xsl:otherwise>
        <xsl:apply-templates mode="none"/>
        <xsl:if test="../volume or ../issue">
          <xsl:text>;</xsl:text>
        </xsl:if>
      </xsl:otherwise>
    </xsl:choose>
    -->
  </xsl:template>

  <xsl:template match="access-date" mode="none">
    <xsl:text> [</xsl:text>
    <xsl:apply-templates/>
    <xsl:text>];</xsl:text>
  </xsl:template>

  <xsl:template match="season" mode="none">
    <xsl:apply-templates/>
    <xsl:text>;</xsl:text>
  </xsl:template>

  <xsl:template match="fpage" mode="none">
    <xsl:variable name="fpgct" select="count(../fpage)"/>
    <xsl:variable name="lpgct" select="count(../lpage)"/>
    <xsl:variable name="hermano" select="name(following-sibling::node())"/>
    <xsl:choose>
      <xsl:when test="preceding-sibling::fpage">
        <xsl:choose>
          <xsl:when test="following-sibling::fpage">
            <xsl:text> </xsl:text>
            <xsl:apply-templates/>

            <xsl:if test="$hermano='lpage'">
              <xsl:text>&#8211;</xsl:text>
              <xsl:apply-templates select="following-sibling::lpage[1]" mode="none"/>
            </xsl:if>
            <xsl:text>,</xsl:text>
          </xsl:when>
          <xsl:otherwise>
            <xsl:text> </xsl:text>
            <xsl:apply-templates/>
            <xsl:if test="$hermano='lpage'">
              <xsl:text>&#8211;</xsl:text>
              <xsl:apply-templates select="following-sibling::lpage[1]" mode="none"/>
            </xsl:if>
            <xsl:text>.</xsl:text>
          </xsl:otherwise>
        </xsl:choose>
      </xsl:when>
      <xsl:otherwise>
        <xsl:choose>
          <xsl:when test="preceding-sibling::publisher-name">
            <xsl:choose>
              <xsl:when test="following-sibling::lpage[1]">
                <xsl:text>pp. </xsl:text>
              </xsl:when>
              <xsl:otherwise>
                <xsl:text>p. </xsl:text>
              </xsl:otherwise>
            </xsl:choose>
          </xsl:when>
          <xsl:when test="parent::element-citation[@publication-type='newspaper']">
            <xsl:choose>
              <xsl:when test="following-sibling::lpage[1]">
                <xsl:text>, pp. </xsl:text>
              </xsl:when>
              <xsl:otherwise>
                <xsl:text>, p. </xsl:text>
              </xsl:otherwise>
            </xsl:choose>
          </xsl:when>
          <xsl:when test="parent::element-citation[@publication-type='conf-proc']">
            <xsl:choose>
              <xsl:when test="following-sibling::lpage[1]">
                <xsl:text>, pp. </xsl:text>
              </xsl:when>
              <xsl:otherwise>
                <xsl:text>, p. </xsl:text>
              </xsl:otherwise>
            </xsl:choose>
          </xsl:when>

          <xsl:otherwise>
            <xsl:text>: </xsl:text>
          </xsl:otherwise>
        </xsl:choose>
        <xsl:apply-templates/>
        <xsl:choose>
          <xsl:when test="$hermano='lpage'">
            <xsl:text>&#8211;</xsl:text>
            <xsl:apply-templates select="following-sibling::lpage[1]" mode="write"/>
            <xsl:choose>
              <xsl:when test="following-sibling::pub-id[@pub-id-type='doi']">
                <xsl:text>, </xsl:text>
              </xsl:when>
              <xsl:otherwise>
                <xsl:text>. </xsl:text>
              </xsl:otherwise>
            </xsl:choose>
          </xsl:when>
          <xsl:when test="$hermano='fpage'">
            <xsl:text>,</xsl:text>
          </xsl:when>
          <xsl:otherwise>
            <xsl:text>.</xsl:text>
          </xsl:otherwise>
        </xsl:choose>
      </xsl:otherwise>
    </xsl:choose>
  </xsl:template>

  <xsl:template match="lpage" mode="none"/>

  <xsl:template match="lpage" mode="write">
    <xsl:apply-templates/>
  </xsl:template>

  <xsl:template match="gov" mode="none">
    <xsl:choose>
      <xsl:when test="../trans-title">
        <xsl:apply-templates/>
      </xsl:when>

      <xsl:otherwise>
        <xsl:apply-templates/>
          <xsl:text>. </xsl:text>
      </xsl:otherwise>
    </xsl:choose>
  </xsl:template>

  <xsl:template match="patent" mode="none">
    <xsl:apply-templates/>
    <xsl:text>. </xsl:text>
  </xsl:template>

  <xsl:template match="pub-id[@pub-id-type='doi']" mode="none">
    <xsl:text>DOI:&#160;</xsl:text>
      <a href="http://dx.doi.org/{current()}" target="_blank">
      <xsl:text>http://dx.doi.org/</xsl:text>
      <xsl:apply-templates/>
    </a>
  </xsl:template>

  <xsl:template match="pub-id[@pub-id-type='pmid']" mode="none"> [<a href="http://www.ncbi.nlm.nih.gov/pubmed/{current()}" target="_blank">
      <xsl:text>PubMed</xsl:text>
    </a>]
  </xsl:template>

  <xsl:template match="pub-id" mode="none">
    <xsl:text> [</xsl:text>
    <span class="pub-id-type-{@pub-id-type}">
      <xsl:value-of select="@pub-id-type"/>
    </span>
    <xsl:text>: </xsl:text>
      <xsl:apply-templates/>
    <xsl:text>]</xsl:text>
  </xsl:template>

  <xsl:template match="comment" mode="none">
    <xsl:text> </xsl:text>
    <xsl:apply-templates/>
    <xsl:text>.</xsl:text>
  </xsl:template>


  <!-- ============================================================= -->
  <!--  57. "CITATION-TAG-ENDS"                                      -->
  <!-- ============================================================= -->


  <xsl:template name="citation-tag-ends">

    <xsl:apply-templates select="series" mode="citation"/>

    <!-- If language is not English -->
    <!-- XX review logic -->
    <xsl:if test="article-title[@xml:lang!='en']
               or article-title[@xml:lang!='EN']">
    </xsl:if>

    <xsl:apply-templates select="comment" mode="citation"/>

    <xsl:apply-templates select="annotation" mode="citation"/>

  </xsl:template>

      <xsl:template name="capitalize">
    <xsl:param name="str"/>
    <xsl:value-of
      select="translate($str,
                          'abcdefghjiklmnopqrstuvwxyz',
                          'ABCDEFGHJIKLMNOPQRSTUVWXYZ')"
    />
  </xsl:template>

    <!-- START video handling -->

    <xsl:template match="media">
        <xsl:variable name="data-doi" select="child::object-id[@pub-id-type='doi']/text()"/>
        <xsl:choose>
            <xsl:when test="@mimetype = 'video'">
                <div class="media" data-doi="{$data-doi}">
                    <xsl:apply-templates select="." mode="testing"/>
                </div>
            </xsl:when>
            <xsl:otherwise>
                <xsl:apply-templates select="." mode="testing"/>
            </xsl:otherwise>
        </xsl:choose>
    </xsl:template>

    <!-- media caption -->
    <xsl:template match="media/caption">
        <div class="media-caption">
            <span class="media-label">
                <xsl:value-of select="preceding-sibling::label"/>
            </span>
            <xsl:text> </xsl:text>

            <xsl:apply-templates/>
        </div>
    </xsl:template>

    <xsl:template match="media/caption/title">
        <span class="caption-title">
            <xsl:apply-templates/>
        </span>
    </xsl:template>

    <!-- END video handling -->

    <!-- START sub-article -->

    <xsl:template match="sub-article">
        <xsl:variable name="data-doi" select="child::front-stub/article-id[@pub-id-type='doi']/text()"/>
        <div data-doi="{$data-doi}">
            <!-- determine the attribute -->
            <xsl:attribute name="id">
                <xsl:if test="@article-type='article-commentary'">
                    <xsl:text>decision-letter</xsl:text>
                </xsl:if>
                <xsl:if test="@article-type='reply'">
                    <xsl:text>author-response</xsl:text>
                </xsl:if>
            </xsl:attribute>
            <xsl:apply-templates/>

        </div>
        <div class="panel-separator"></div>
    </xsl:template>

    <!-- sub-article body -->
    <xsl:template match="sub-article/body">
        <div>
            <xsl:attribute name="class">
                <xsl:if test="../@article-type='article-commentary'">
                    <xsl:text>janeway-article-decision-letter</xsl:text>
                </xsl:if>
                <xsl:if test="../@article-type='reply'">
                    <xsl:text>janeway-article-author-response</xsl:text>
                </xsl:if>
            </xsl:attribute>
            <div class="article fulltext-view">
                <xsl:apply-templates/>
            </div>
        </div>
        <div>
            <xsl:attribute name="class">
                <xsl:if test="../@article-type='article-commentary'">
                    <xsl:text>janeway-article-decision-letter-doi</xsl:text>
                </xsl:if>
                <xsl:if test="../@article-type='reply'">
                    <xsl:text>janeway-article-author-response-doi</xsl:text>
                </xsl:if>
            </xsl:attribute>
            <strong>DOI:</strong>
            <xsl:text> </xsl:text>

            <xsl:variable name="doino" select="preceding-sibling::*//article-id"/>
            <a>
                <xsl:attribute name="href">
                    <xsl:value-of select="concat('/lookup/doi/', $doino)"/>
                </xsl:attribute>
                <xsl:value-of select="concat('http://dx.doi.org/', $doino)"/>
            </a>
        </div>
    </xsl:template>

    <!-- START sub-article author contrib information -->

    <xsl:template match="sub-article//contrib-group">
        <div class="acta-article-editors">
            <xsl:apply-templates/>
        </div>
    </xsl:template>

    <xsl:template match="sub-article//contrib-group/contrib">
        <div>
            <xsl:attribute name="class">
                <xsl:value-of select="concat('acta-article-decision-reviewing', @contrib-type)"/>
            </xsl:attribute>
            <xsl:apply-templates/>
        </div>
    </xsl:template>

    <xsl:template match="contrib[@contrib-type='editor']/name/given-names | contrib[@contrib-type='editor']/name/surname">
        <span class="nlm-given-names">
            <xsl:value-of select="given-names"/>
        </span>
        <xsl:text> </xsl:text>
        <span class="nlm-surname">
            <xsl:value-of select="surname"/>
        </span>
        <xsl:if test="parent::suffix">
            <xsl:text> </xsl:text>
            <span class="nlm-surname">
                <xsl:value-of select="parent::suffix"/>
            </span>
        </xsl:if>
        <xsl:text>, </xsl:text>
    </xsl:template>

    <xsl:template match="contrib[@contrib-type='editor']//aff">
        <xsl:apply-templates select="child::*"/>
    </xsl:template>

    <xsl:template match="contrib[@contrib-type='editor']//role | contrib[@contrib-type='editor']//institution | contrib[@contrib-type='editor']//country">
        <span class="nlm-{name()}">
            <xsl:apply-templates/>
        </span>
        <xsl:if test="not(parent::aff) or (parent::aff and following-sibling::*)">
            <xsl:text>, </xsl:text>
        </xsl:if>
    </xsl:template>

    <!-- END sub-article author contrib information -->

    <!-- box text -->
    <xsl:template match="boxed-text">
        <xsl:variable name="data-doi" select="child::object-id[@pub-id-type='doi']/text()"/>
        <xsl:choose>
            <xsl:when test="$data-doi != ''">
                <div class="boxed-text">
                    <xsl:attribute name="data-doi">
                        <xsl:value-of select="$data-doi"/>
                    </xsl:attribute>
                    <xsl:apply-templates select="." mode="testing"/>
                </div>
            </xsl:when>
            <xsl:otherwise>
                <xsl:apply-templates select="." mode="testing"/>
            </xsl:otherwise>
        </xsl:choose>
    </xsl:template>

    <xsl:template match="boxed-text/label">
        <span class="boxed-text-label">
            <xsl:apply-templates/>
        </span>
    </xsl:template>

    <xsl:template match="inline-graphic">
        <xsl:variable name="ig-variant">
            <xsl:choose>
                <xsl:when test="//article/@article-type = 'research-article'">
                    <xsl:value-of select="'research-'"/>
                </xsl:when>
                <xsl:otherwise>
                    <xsl:value-of select="'nonresearch-'"/>
                </xsl:otherwise>
            </xsl:choose>
            <xsl:choose>
                <xsl:when test="ancestor::boxed-text">
                    <xsl:value-of select="'box'"/>
                </xsl:when>
                <xsl:when test="ancestor::fig">
                    <xsl:value-of select="'fig'"/>
                </xsl:when>
                <xsl:when test="ancestor::table-wrap">
                    <xsl:value-of select="'table'"/>
                </xsl:when>
                <xsl:otherwise>
                    <xsl:value-of select="'other'"/>
                </xsl:otherwise>
            </xsl:choose>
        </xsl:variable>
        [inline-graphic-<xsl:value-of select="@xlink:href"/>-<xsl:value-of select="$ig-variant"/>]
    </xsl:template>

    <xsl:template name="appendices-main-text">
        <xsl:apply-templates select="//back/app-group/app" mode="testing"/>
    </xsl:template>

    <xsl:template match="app" mode="testing">
        <div class="section app">
            <xsl:if test="@id">
                <xsl:attribute name="id"><xsl:value-of select="@id"/></xsl:attribute>
            </xsl:if>
            <xsl:if test="title">
                <h3><xsl:value-of select="title"/></h3>
            </xsl:if>
            <xsl:apply-templates mode="testing"/>
        </div>
    </xsl:template>

    <!-- START - general format -->

    <!-- list elements start-->

    <xsl:template match="list">
        <xsl:choose>
            <xsl:when test="@list-type = 'simple' or @list-type = 'bullet'">
                <ul>
                    <xsl:attribute name="class">
                        <xsl:choose>
                            <xsl:when test="@list-type = 'simple'">
                                <xsl:value-of select="'list-simple'"/>
                            </xsl:when>
                            <xsl:when test="@list-type = 'bullet'">
                                <xsl:value-of select="'list-unord'"/>
                            </xsl:when>
                        </xsl:choose>
                    </xsl:attribute>
                    <xsl:apply-templates/>
                </ul>
            </xsl:when>
            <xsl:otherwise>
                <ol>
                    <xsl:attribute name="class">
                        <xsl:choose>
                            <xsl:when test="@list-type = 'order'">
                                <xsl:value-of select="'list-ord'"/>
                            </xsl:when>
                            <xsl:when test="@list-type = 'roman-lower'">
                                <xsl:value-of select="'list-romanlower'"/>
                            </xsl:when>
                            <xsl:when test="@list-type = 'roman-upper'">
                                <xsl:value-of select="'list-romanupper'"/>
                            </xsl:when>
                            <xsl:when test="@list-type = 'alpha-lower'">
                                <xsl:value-of select="'list-alphalower'"/>
                            </xsl:when>
                            <xsl:when test="@list-type = 'alpha-upper'">
                                <xsl:value-of select="'list-alphaupper'"/>
                            </xsl:when>
                        </xsl:choose>
                    </xsl:attribute>
                    <xsl:apply-templates/>
                </ol>
            </xsl:otherwise>
        </xsl:choose>
    </xsl:template>

    <xsl:template match="list-item">
        <li>
            <xsl:apply-templates/>
        </li>
    </xsl:template>

    <xsl:template match="bold">
        <strong>
            <xsl:apply-templates/>
        </strong>
    </xsl:template>

    <xsl:template match="italic">
        <em>
            <xsl:apply-templates/>
        </em>
    </xsl:template>

    <xsl:template match="underline">
        <span class="underline">
            <xsl:apply-templates/>
        </span>
    </xsl:template>

    <xsl:template match="monospace">
        <span class="monospace">
            <xsl:apply-templates/>
        </span>
    </xsl:template>

    <xsl:template match="styled-content">
        <span class="styled-content">
            <xsl:if test="@style">
                <xsl:attribute name="style">
                    <xsl:value-of select="@style"/>
                </xsl:attribute>
            </xsl:if>
            <xsl:apply-templates/>
        </span>
    </xsl:template>

    <xsl:template match="sup">
        <sup>
            <xsl:apply-templates/>
        </sup>
    </xsl:template>

    <xsl:template match="sub">
        <sub>
            <xsl:apply-templates/>
        </sub>
    </xsl:template>

    <xsl:template match="break">
        <br/>
    </xsl:template>

      <xsl:template match="verse-group">

        <pre>
          <xsl:apply-templates/>
        </pre>
      </xsl:template>

      <xsl:template match="verse-line">

        <xsl:apply-templates/>
      </xsl:template>

    <xsl:template match="disp-quote">
        <xsl:text disable-output-escaping="yes">&lt;blockquote class="disp-quote"&gt;</xsl:text>
            <xsl:apply-templates/>
        <xsl:text disable-output-escaping="yes">&lt;/blockquote&gt;</xsl:text>
    </xsl:template>

    <xsl:template match="code">
        <xsl:choose>
            <xsl:when test="@xml:space = 'preserve'">
                <pre>
                    <code>
                        <xsl:apply-templates/>
                    </code>
                </pre>
            </xsl:when>
            <xsl:otherwise>
                <code>
                    <xsl:apply-templates/>
                </code>
            </xsl:otherwise>
        </xsl:choose>
    </xsl:template>

    <!-- END - general format -->

    <xsl:template match="sub-article//title-group | sub-article/front-stub | fn-group[@content-type='competing-interest']/fn/p | //history//*[@publication-type='journal']/article-title">
        <xsl:apply-templates/>
    </xsl:template>

    <xsl:template match="caption | table-wrap/table | table-wrap-foot | fn | bold | italic | underline | monospace | styled-content | sub | sup | sec/title | ext-link | app/title | disp-formula | inline-formula | list | list-item | disp-quote | code" mode="testing">
        <xsl:apply-templates select="."/>
    </xsl:template>

    <!-- nodes to remove -->
    <xsl:template match="aff/label"/>
    <xsl:template match="fn/label"/>
    <xsl:template match="disp-formula/label"/>
    <xsl:template match="app/title"/>
    <xsl:template match="fn-group[@content-type='competing-interest']/title"/>
    <xsl:template match="permissions/copyright-year | permissions/copyright-holder"/>
    <xsl:template match="fn-group[@content-type='author-contribution']/title"/>
    <xsl:template match="author-notes/fn[@fn-type='con']/label"/>
    <xsl:template match="author-notes/fn[@fn-type='other']/label"/>
    <xsl:template match="author-notes/corresp/label"/>
    <xsl:template match="abstract/title"/>
    <xsl:template match="ref/label"/>
    <xsl:template match="fig/graphic"/>
    <xsl:template match="fig-group//object-id | fig-group//graphic | fig//label"/>
    <xsl:template match="ack/title"/>
    <xsl:template match="ref-list/title"/>
    <xsl:template match="ref//year | ref//article-title | ref//fpage | ref//volume | ref//source | ref//pub-id | ref//lpage | ref//comment | ref//supplement | ref//person-group[@person-group-type='editor'] | ref//edition | ref//publisher-loc | ref//publisher-name | ref//ext-link"/>
    <xsl:template match="person-group[@person-group-type='author']"/>
    <xsl:template match="media/label"/>
    <xsl:template match="sub-article//article-title"/>
    <xsl:template match="sub-article//article-id"/>
    <xsl:template match="object-id | table-wrap/label"/>
    <xsl:template match="funding-group//institution-wrap/institution-id"/>
    <xsl:template match="table-wrap/graphic"/>
    <xsl:template match="author-notes/fn[@fn-type='present-address']/label"/>
    <xsl:template match="author-notes/fn[@fn-type='deceased']/label"/>

    <xsl:template name="camel-case-word">
        <xsl:param name="text"/>
        <xsl:value-of select="translate(substring($text, 1, 1), $smallcase, $uppercase)" /><xsl:value-of select="translate(substring($text, 2, string-length($text)-1), $uppercase, $smallcase)" />
    </xsl:template>

    <xsl:template name="month-long">
        <xsl:param name="month"/>
        <xsl:variable name="month-int" select="number(month)"/>
        <xsl:choose>
            <xsl:when test="$month-int = 1">
                <xsl:value-of select="'January'"/>
            </xsl:when>
            <xsl:when test="$month-int = 2">
                <xsl:value-of select="'February'"/>
            </xsl:when>
            <xsl:when test="$month-int = 3">
                <xsl:value-of select="'March'"/>
            </xsl:when>
            <xsl:when test="$month-int = 4">
                <xsl:value-of select="'April'"/>
            </xsl:when>
            <xsl:when test="$month-int = 5">
                <xsl:value-of select="'May'"/>
            </xsl:when>
            <xsl:when test="$month-int = 6">
                <xsl:value-of select="'June'"/>
            </xsl:when>
            <xsl:when test="$month-int = 7">
                <xsl:value-of select="'July'"/>
            </xsl:when>
            <xsl:when test="$month-int = 8">
                <xsl:value-of select="'August'"/>
            </xsl:when>
            <xsl:when test="$month-int = 9">
                <xsl:value-of select="'September'"/>
            </xsl:when>
            <xsl:when test="$month-int = 10">
                <xsl:value-of select="'October'"/>
            </xsl:when>
            <xsl:when test="$month-int = 11">
                <xsl:value-of select="'November'"/>
            </xsl:when>
            <xsl:when test="$month-int = 12">
                <xsl:value-of select="'December'"/>
            </xsl:when>
        </xsl:choose>
    </xsl:template>

    <xsl:template name="citation">
        <xsl:variable name="year"><xsl:call-template name="year"/></xsl:variable>
        <xsl:variable name="citationid"><xsl:call-template name="citationid"/></xsl:variable>
        <xsl:value-of select="concat(//journal-meta/journal-title-group/journal-title, ' ', $year, ';', $citationid)"/>
    </xsl:template>

    <xsl:template name="year">
        <xsl:choose>
            <xsl:when test="//article-meta/pub-date[@date-type='pub']/year">
                <xsl:value-of select="//article-meta/pub-date[@date-type='pub']/year"/>
            </xsl:when>
            <xsl:otherwise>
                <xsl:value-of select="//article-meta/permissions/copyright-year"/>
            </xsl:otherwise>
        </xsl:choose>
    </xsl:template>

    <xsl:template name="volume">
        <xsl:variable name="value">
            <xsl:choose>
                <xsl:when test="//article-meta/volume">
                    <xsl:value-of select="//article-meta/volume"/>
                </xsl:when>
                <xsl:otherwise>
                    <xsl:variable name="year"><call-template name="year"/></xsl:variable>
                    <xsl:value-of select="$year - 2011"/>
                </xsl:otherwise>
            </xsl:choose>
        </xsl:variable>
        <xsl:value-of select="$value"/>
    </xsl:template>

    <xsl:template name="citationid">
        <xsl:variable name="volume"><xsl:call-template name="volume"/></xsl:variable>
        <xsl:choose>
            <xsl:when test="//article-meta/pub-date[@pub-type='collection']/year">
                <xsl:value-of select="concat($volume, ':', //article-meta/elocation-id)"/>
            </xsl:when>
            <xsl:otherwise>
                <xsl:value-of select="//article-meta/article-id[@pub-id-type='doi']"/>
            </xsl:otherwise>
        </xsl:choose>
    </xsl:template>

  <!-- ============================================================= -->
  <!--  TEI                                      -->
  <!-- ============================================================= -->


<xsl:template match="tei:body/tei:head"/>

  <xsl:template match="tei:teiHeader">
      <xsl:apply-templates select="tei:fileDesc" mode="pagehead"/>
  </xsl:template>

  <xsl:template mode="pagehead" match="tei:fileDesc">
    <xsl:apply-templates select="tei:titleStmt" mode="pagehead"/>
  </xsl:template>

  <xsl:template match="tei:titleStmt" mode="pagehead">

  </xsl:template>



  <xsl:template match="tei:body">
    <div class="article-body">
    <xsl:apply-templates/>

    <xsl:call-template name="ctpl_figure"/>

    <xsl:call-template name="ctpl_footnotes"/>
    </div>

  </xsl:template>

  <!--   DIVISIONS     -->
  <xsl:template match="tei:div">
    <xsl:choose>
      <!--Contact Details Box -->
      <!-- THIS IS WRONG, DOESN'T WORK IN HTML -->
      <xsl:when test="@type='box'">
        <address>
          <xsl:apply-templates/>
        </address>
      </xsl:when>
      <!--   Default  -->
      <xsl:otherwise>
        <!-- Creates anchor if there is @xml:id -->
        <xsl:if test="@xml:id">
          <a>
            <xsl:attribute name="id">
              <xsl:value-of select="@xml:id"/>
            </xsl:attribute>
            <xsl:text>&#160;</xsl:text>
          </a>
        </xsl:if>
         <div>
          <xsl:apply-templates/>
        </div>
      </xsl:otherwise>
    </xsl:choose>
    </xsl:template>
  <!--   HEADINGS     -->
  <xsl:template match="tei:TEI/*/*/tei:div/tei:head">
    <xsl:if test="parent::tei:div/@n"><h2 class="center"><xsl:value-of select="parent::tei:div/@n"/><xsl:text> </xsl:text></h2></xsl:if>
    <h2 id="{generate-id()}" class="center">
      <xsl:apply-templates/>
    </h2>
  </xsl:template>
  <xsl:template match="tei:TEI/*/*/tei:div/tei:div/tei:head">

    <h3 id="{generate-id()}"><xsl:if test="parent::tei:div/@n"><xsl:value-of select="parent::tei:div/@n"/><xsl:text> </xsl:text></xsl:if>
      <xsl:apply-templates/>
    </h3>
  </xsl:template>
  <xsl:template match="tei:TEI/*/*/tei:div/tei:div/tei:div/tei:head">
    <h4 id="{generate-id()}">
      <xsl:apply-templates/>
    </h4>
  </xsl:template>
  <xsl:template match="tei:TEI/*/*/tei:div/tei:div/tei:div/tei:div/tei:head">
    <h5 id="{generate-id()}">
      <xsl:apply-templates/>
    </h5>
  </xsl:template>
  <xsl:template match="tei:TEI/*/*/tei:div/tei:div/tei:div/tei:div/tei:div/tei:head">
    <h6 id="{generate-id()}">
      <xsl:apply-templates/>
    </h6>
  </xsl:template>
  <xsl:template match="tei:TEI/*/*/tei:div/tei:div/tei:div/tei:div/tei:div/tei:div/tei:head">
    <h6 id="{generate-id()}">
      <xsl:apply-templates/>
    </h6>
  </xsl:template>
  <!--   TOC     -->
  <xsl:template match="tei:body/tei:head" mode="toc">
    <xsl:apply-templates/>
  </xsl:template>
  <xsl:template match="tei:note" mode="toc"> </xsl:template>
  <xsl:template match="tei:term" mode="toc"> </xsl:template>
  <xsl:template match="tei:hi" mode="toc">
    <xsl:apply-templates/>
  </xsl:template>
  <!--   TOC FOR FRONT AND BACK TOO?     -->
  <xsl:template match="tei:front/tei:head" mode="toc">
    <xsl:apply-templates/>
  </xsl:template>
  <xsl:template match="tei:back/tei:head" mode="toc">
    <xsl:apply-templates/>
  </xsl:template>
  <!--   SUBMENU EXTRAS     -->
  <xsl:template match="tei:head" mode="submenu">
    <xsl:apply-templates mode="submenu"/>
  </xsl:template>
  <xsl:template match="tei:note" mode="submenu"> </xsl:template>
  <xsl:template match="tei:hi" mode="submenu">
    <xsl:apply-templates/>
  </xsl:template>
  <!--   BLOCK LEVEL     -->
  <!-- Creates anchor if there is @xml:id -->
  <xsl:template name="a-id">
    <xsl:if test="@xml:id">
      <xsl:attribute name="id">
        <xsl:value-of select="@xml:id"/>
      </xsl:attribute>
    </xsl:if>
  </xsl:template>
  <!--   PARAS     -->

  <xsl:template name="p-num">
    <p class="center"><xsl:value-of select="concat('[',count(preceding-sibling::tei:p) +1,']')"/></p>
   </xsl:template>


  <xsl:template match="tei:p">
    <xsl:if test="not(ancestor::tei:list[@type='gallery-list']) and not(ancestor::tei:figure)">
            <xsl:call-template name="p-num" />
     </xsl:if>
      <p>
          <xsl:call-template name="a-id"/>

          <xsl:apply-templates/>
        </p>

  </xsl:template>
  <!--   LISTS     -->

  <xsl:template name="list-head">
    <xsl:if test="tei:head">
      <h3>
        <xsl:apply-templates select="tei:head"/>
      </h3>
    </xsl:if>
  </xsl:template>

  <xsl:template name="list-models">
    <!-- Basic list formatting starts -->

        <xsl:call-template name="list-head"/>
        <ul>
          <xsl:call-template name="a-id"/>
          <xsl:apply-templates select="*[not(local-name()='head')]"/>
        </ul>

    <!-- Basic list formatting ends -->
  </xsl:template>
  <xsl:template match="tei:list">
    <xsl:choose>

      <!-- CASE: Full sized images in a list -->
      <xsl:when test="@type='gallery-list'">
        <div id="gallery" class="content" style="display: block">
          <div id="controls" class="controls"><xsl:text> </xsl:text></div>
          <div id="caption" class="embox"><xsl:text> </xsl:text></div>
          <div id="loading" class="loader"><xsl:text> </xsl:text></div>
          <div id="slideshow" class="slideshow"><xsl:text> </xsl:text></div>
        </div>


        <div id="thumbs">
          <ul class="thumbs noscript">
          <xsl:apply-templates/>
          </ul>

        </div>
      </xsl:when>
      <xsl:when test="@type='gloss'">
        <dl>
          <xsl:call-template name="a-id"/>
          <xsl:apply-templates/>
        </dl>
      </xsl:when>
      <xsl:when test="@type='special'">
        <xsl:if test="tei:head">
          <h2>
            <xsl:apply-templates select="tei:head"/>
          </h2>
        </xsl:if>
        <div >
          <div >
            <dl>
              <xsl:call-template name="a-id"/>
              <xsl:apply-templates select="tei:item"/>
            </dl>
          </div>
        </div>
      </xsl:when>

    </xsl:choose>
  </xsl:template>

  <xsl:template match="tei:item">
    <xsl:choose>
      <!-- Figure in lists -->
      <!-- CASE 1: Full sized figures in a grid -->
      <xsl:when test="../@type='figure-full'">
        <!--<xsl:apply-templates/>-->
      </xsl:when>
      <!-- CASE 2: Thumbnail figures in a grid -->
      <xsl:when test="../@type='figure-thumb'">
        <xsl:apply-templates/>
      </xsl:when>
      <!-- CASE: Full sized images in a list -->
      <xsl:when test="../@type='gallery-list'">
        <li>
          <xsl:apply-templates select="tei:figure/tei:graphic" mode="ojs-gallery"/>
          <div class="caption">

            <div class="download">
              <a href="/jms/public/journals/1/{tei:figure/tei:graphic/@xml:id}_orig.jpg" title="After viewing the original image, press the browser back button to return to this gallery.">View Original Image</a>
            </div>

            <div class="image-title">Fig. <xsl:value-of select="tei:figure/@n"/></div>
            <div class="image-desc">
         <xsl:if test="tei:figure/tei:head">
           <xsl:apply-templates select="tei:figure/tei:head" mode="ojs-gallery"/>
         </xsl:if>
        <xsl:if test="tei:figure/tei:p">
            <xsl:apply-templates select="tei:figure/tei:p"/>

        </xsl:if>
            </div>
        </div>
        </li>
      </xsl:when>
      <!--  CASE 2: Glossary items -->
      <xsl:when test="../@type='gloss'">
        <!-- item HERE -->
        <dt>

          <xsl:apply-templates mode="glossary" select="preceding-sibling::tei:label[1]"/>
        </dt>
        <!-- label HERE -->
        <dd>

          <xsl:apply-templates/>
        </dd>
      </xsl:when>
      <xsl:when test="../@type='special'">
        <dt>

          <xsl:apply-templates mode="glossary" select="preceding-sibling::tei:label[1]"/>
        </dt>
        <xsl:for-each select="tei:label/following-sibling::*">
          <dd>

            <xsl:apply-templates select="."/>
          </dd>
        </xsl:for-each>
      </xsl:when>
      <!--  CASE 3: Items with their own numbers -->
      <xsl:when test="@n">
        <li>
          <xsl:apply-templates select="@n"/>
          <xsl:text>. </xsl:text>
          <xsl:apply-templates/>
        </li>
      </xsl:when>
      <!--  CASE 4: All other list items -->
      <xsl:otherwise>
        <li>
          <xsl:apply-templates/>
        </li>
      </xsl:otherwise>
    </xsl:choose>
  </xsl:template>

  <xsl:template match="tei:head" mode="ojs-gallery">
   <xsl:apply-templates/>
  </xsl:template>

  <xsl:template match="tei:graphic" mode="ojs-gallery">
    <xsl:variable name="thisGraphicCaption">
      <xsl:value-of select="normalize-space(concat('Fig. ',../../tei:figure/@n,' ', ../tei:head))"/>
    </xsl:variable>

    <a class="thumb" href="/jms/public/journals/1/{@xml:id}_full.jpg" title="{normalize-space(../tei:head)}">
    <img src="/jms/public/journals/1/{../tei:graphic/@xml:id}_thumb.jpg" alt="{$thisGraphicCaption}" />
   </a>

  </xsl:template>
  <xsl:template match="tei:label" mode="glossary">
    <xsl:apply-templates/>
  </xsl:template>
  <xsl:template match="tei:label">
    <strong>
      <xsl:apply-templates/>
    </strong>
    <xsl:text>: </xsl:text>
  </xsl:template>


  <!-- LINE Group -->

  <xsl:template match="tei:lg">
    <blockquote>
      <xsl:attribute name="class">
        <xsl:choose>
          <xsl:when test="@rend='right'">
            <xsl:text>lg right</xsl:text>
          </xsl:when>
          <xsl:when test="@rend='center'">
            <xsl:text>lg center</xsl:text>
          </xsl:when>
          <xsl:when test="starts-with(@rend,'indent(')">
            <xsl:text>indent</xsl:text>
            <xsl:value-of
              select="concat(substring-before(substring-after(@rend,'('),')'),'em')"
            />
          </xsl:when>
          <xsl:otherwise>
            <xsl:text>lg left</xsl:text>
          </xsl:otherwise>
        </xsl:choose>
      </xsl:attribute>
      <xsl:apply-templates/>
    </blockquote>
  </xsl:template>

  <xsl:template match="tei:lg/tei:l">
    <span>
      <xsl:if test="@rend">
      <xsl:attribute name="class">
        <xsl:choose>
          <xsl:when test="@rend='right'">
            <xsl:text>right</xsl:text>
          </xsl:when>
          <xsl:when test="@rend='center'">
            <xsl:text>center</xsl:text>
          </xsl:when>
          <xsl:when test="@rend='left'">
            <xsl:text>left</xsl:text>
          </xsl:when>
          <xsl:otherwise>
            <xsl:text>left</xsl:text>
          </xsl:otherwise>
        </xsl:choose>
      </xsl:attribute>
      </xsl:if>
      <xsl:apply-templates/>
    </span>
  </xsl:template>

  <!--   TABLE    -->
  <xsl:template match="tei:table">

        <xsl:call-template name="table-simpleDisplay"/>

  </xsl:template>
  <!--   ROW   -->
  <xsl:template match="tei:row">
    <!-- Parameters passed through -->
    <xsl:param name="number-of-rows"/>
    <xsl:param name="number-of-cells"/>

        <xsl:call-template name="row-simpleDisplay"> </xsl:call-template>

  </xsl:template>
  <!--   CELL   -->
  <xsl:template match="tei:cell">
    <!-- Parameters passed through -->
    <xsl:param name="number-of-rows"/>
    <xsl:param name="number-of-cells"/>
    <xsl:param name="context-row"/>
    <xsl:call-template name="cell-simpleDisplay"/>
    </xsl:template>
  <!-- TEMPLATES FOR SHADING AND ROW NUMBERS -->
  <!-- Template for alternate shading -->
  <xsl:template name="odd-even">
    <xsl:choose>
      <xsl:when test="../@type='gloss'">
        <xsl:choose>
          <xsl:when test="count(preceding-sibling::tei:item) mod 2 = 0"> z01</xsl:when>
          <xsl:otherwise>
            <xsl:text> z02</xsl:text>
          </xsl:otherwise>
        </xsl:choose>
      </xsl:when>
      <xsl:when test="../@type='special'">
        <xsl:choose>
          <xsl:when test="count(parent::tei:item/preceding-sibling::*) mod 2 = 0"> z01</xsl:when>
          <xsl:otherwise>
            <xsl:text> z02</xsl:text>
          </xsl:otherwise>
        </xsl:choose>
      </xsl:when>
      <xsl:otherwise>
        <xsl:choose>
          <xsl:when test="count(preceding-sibling::tei:row) mod 2 = 0"> z01</xsl:when>
          <xsl:otherwise>
            <xsl:text> z02</xsl:text>
          </xsl:otherwise>
        </xsl:choose>
      </xsl:otherwise>
    </xsl:choose>
  </xsl:template>
  <!-- Template for counting rows -->
  <xsl:template name="r-num">
    <xsl:choose>
      <xsl:when test="../@type='gloss' or ../@type='special'">
        <xsl:variable name="count-item">
          <xsl:number count="tei:item" format="01" level="single"/>
        </xsl:variable>
        <xsl:text>r</xsl:text>
        <xsl:value-of select="$count-item"/>
      </xsl:when>
      <xsl:otherwise>
        <xsl:choose>
          <xsl:when test="not(following-sibling::tei:row)">
            <xsl:text>x02</xsl:text>
          </xsl:when>
          <xsl:otherwise>
            <xsl:text>r</xsl:text>
            <xsl:number count="tei:row" format="01" level="single"/>
          </xsl:otherwise>
        </xsl:choose>
      </xsl:otherwise>
    </xsl:choose>
  </xsl:template>
  <!-- Template for counting cells -->
  <xsl:template name="c-num">
    <xsl:choose>
      <xsl:when test="not(following-sibling::tei:cell)">
        <xsl:text>x01</xsl:text>
      </xsl:when>

      <xsl:otherwise>
        <xsl:text>c</xsl:text>
        <xsl:number count="tei:cell" format="01" level="single"/>
      </xsl:otherwise>

    </xsl:choose>
  </xsl:template>
  <!-- Template for Table heads and captions -->
  <xsl:template name="tableHead">
    <xsl:attribute name="title">
      <xsl:value-of select="tei:head"/>
    </xsl:attribute>
    <caption>
      <xsl:value-of select="tei:head"/>
    </caption>
  </xsl:template>
  <xsl:template name="thScope">
    <xsl:attribute name="scope">
      <xsl:choose>
        <xsl:when test="../@role='label'">
          <xsl:text>col</xsl:text>
        </xsl:when>
        <xsl:otherwise>
          <xsl:text>row</xsl:text>
        </xsl:otherwise>
      </xsl:choose>
    </xsl:attribute>
  </xsl:template>

  <!-- Test to prevent endless looping -->
  <xsl:template name="consistency-test">
    <xsl:param name="number-of-cells"/>
    <xsl:for-each select="tei:row[position()>1]">
      <xsl:variable name="cur-cell-count" select="count(tei:cell) + sum(tei:cell/@cols) -
        count(tei:cell/@cols)"/>
      <xsl:if test="$cur-cell-count > $number-of-cells">
        <xsl:text>1</xsl:text>
      </xsl:if>
    </xsl:for-each>
  </xsl:template>
  <xsl:template name="table-complexDisplay">
    <!-- Number of rows in the table. -->
    <xsl:variable name="number-of-rows" select="count(tei:row)"/>
    <!-- Number of columns in a row. -->
    <xsl:variable name="number-of-cells" select="count(tei:row[position() = 1]/tei:cell) +
      sum(tei:row[position() = 1]/tei:cell/@cols) - count(tei:row[position() = 1]/tei:cell/@cols)"/>
    <!-- To prevent extra cells causing the process to break -->
    <xsl:variable name="error">
      <xsl:call-template name="consistency-test">
        <xsl:with-param name="number-of-cells" select="$number-of-cells"/>
      </xsl:call-template>
    </xsl:variable>
    <xsl:choose>
      <!-- Test to prevent endless looping -->
      <xsl:when test="contains($error, '1')">
        <h3>Error converting table. Please check encoding for extra cells or missing colspans.</h3>
      </xsl:when>
      <!-- Output -->
      <xsl:otherwise>
        <div>
          <xsl:call-template name="a-id"/>
          <div>
            <table>
              <xsl:if test="string(tei:head)">
                <xsl:call-template name="tableHead"/>
              </xsl:if>
              <xsl:if test="tei:row[@role='label']">
                <thead>
                  <xsl:apply-templates select="tei:row[@role='label']">
                    <xsl:with-param name="number-of-rows" select="$number-of-rows"/>
                    <xsl:with-param name="number-of-cells" select="$number-of-cells"/>
                  </xsl:apply-templates>
                </thead>
              </xsl:if>
              <tbody>
                <xsl:apply-templates select="tei:row[not(@role='label')]">
                  <xsl:with-param name="number-of-rows" select="$number-of-rows"/>
                  <xsl:with-param name="number-of-cells" select="$number-of-cells"/>
                </xsl:apply-templates>
              </tbody>
            </table>
          </div>
        </div>
      </xsl:otherwise>
    </xsl:choose>
  </xsl:template>
  <xsl:template name="row-complexDisplay">
    <!-- Parameters passed through -->
    <xsl:param name="number-of-rows"/>
    <xsl:param name="number-of-cells"/>

    <tr>

      <xsl:apply-templates>
        <xsl:with-param name="number-of-rows" select="$number-of-rows"/>
        <xsl:with-param name="number-of-cells" select="$number-of-cells"/>
        <xsl:with-param name="context-row" select="count(preceding-sibling::tei:row) + 1"/>
      </xsl:apply-templates>
    </tr>
  </xsl:template>
  <xsl:template name="cell-complexDisplay">
    <!-- Parameters passed through -->
    <xsl:param name="number-of-rows"/>
    <xsl:param name="number-of-cells"/>
    <xsl:param name="context-row"/>
    <xsl:choose>
      <!-- Heading cells -->
      <xsl:when test="@role='label'">
        <th>
          <xsl:call-template name="cell-att">
            <xsl:with-param name="number-of-rows" select="$number-of-rows"/>
            <xsl:with-param name="number-of-cells" select="$number-of-cells"/>
            <xsl:with-param name="context-row" select="$context-row"/>
          </xsl:call-template>
          <xsl:apply-templates/>
        </th>
      </xsl:when>
      <!-- Data cells -->
      <xsl:otherwise>
        <td>
          <xsl:call-template name="cell-att">
            <xsl:with-param name="number-of-rows" select="$number-of-rows"/>
            <xsl:with-param name="number-of-cells" select="$number-of-cells"/>
            <xsl:with-param name="context-row" select="$context-row"/>
          </xsl:call-template>
          <xsl:apply-templates/>
        </td>
      </xsl:otherwise>
    </xsl:choose>
  </xsl:template>
  <!--  TABLE: simpleDisplay model  -->
  <xsl:template name="table-simpleDisplay">
    <div >
      <xsl:call-template name="a-id"/>
      <!-- Type only changes if a project needs different formatting-->
      <div>
        <table>
          <xsl:if test="string(tei:head)">
            <xsl:call-template name="tableHead"/>
          </xsl:if>
          <xsl:if test="tei:row[@role='label']">
            <thead>
              <xsl:apply-templates select="tei:row[@role='label']"/>
            </thead>
          </xsl:if>
          <tbody>
            <xsl:apply-templates select="tei:row[@role='data' or not(@role)]"/>
          </tbody>
        </table>
      </div>
    </div>
  </xsl:template>
  <xsl:template name="row-simpleDisplay">
    <!-- Variable for alternate shading -->
    <xsl:variable name="oddeven">
      <xsl:call-template name="odd-even"/>
    </xsl:variable>
    <!-- Variable for counting rows -->
    <xsl:variable name="r-num">
      <xsl:call-template name="r-num"/>
    </xsl:variable>
    <tr>

      <xsl:apply-templates/>
    </tr>
  </xsl:template>
  <xsl:template name="cell-simpleDisplay">
    <!-- Variable for counting cells -->
    <xsl:variable name="c-num">
      <xsl:call-template name="c-num"/>
    </xsl:variable>
    <xsl:choose>
      <!-- Heading cells -->
      <xsl:when test="@role='label'">
        <th>

          <xsl:call-template name="thScope"/>
          <xsl:apply-templates/>
        </th>
      </xsl:when>
      <!-- Data cells -->
      <xsl:otherwise>
        <td>

          <xsl:apply-templates/>
        </td>
      </xsl:otherwise>
    </xsl:choose>
  </xsl:template>
  <!-- COMPLEX TABLE: complexDisplay cell attribute template -->
  <xsl:template name="cell-att">
    <xsl:param name="number-of-rows"/>
    <xsl:param name="number-of-cells"/>
    <xsl:param name="context-row"/>
    <!-- Context cell position -->
    <xsl:variable name="con-cell-position" select="count(preceding-sibling::tei:cell)  +
      sum(preceding-sibling::tei:cell/@cols) - count(preceding-sibling::tei:cell/@cols) + 1"/>
    <xsl:variable name="updated-position">
      <xsl:call-template name="update-position">
        <xsl:with-param name="number-of-rows" select="$number-of-rows"/>
        <xsl:with-param name="number-of-cells" select="$number-of-cells"/>
        <xsl:with-param name="context-row" select="$context-row"/>
        <xsl:with-param name="con-cell" select="$con-cell-position"/>
        <!-- Cell position -->
        <xsl:with-param name="cell" select="1"/>
        <!-- Row position -->
        <xsl:with-param name="row" select="1"/>
        <!-- Total number of cells in the table -->
        <xsl:with-param name="count" select="count(ancestor::tei:table//tei:cell)"/>
        <xsl:with-param name="pos" select="$con-cell-position"/>
      </xsl:call-template>
    </xsl:variable>
    <!-- Output value of the column position -->
    <xsl:variable name="col-position">
      <xsl:choose>
        <!-- Test for last cell -->
        <!-- No spanning cell -->
        <xsl:when test="$updated-position = $number-of-cells">
          <xsl:text>x01</xsl:text>
        </xsl:when>
        <!-- Colspan on self -->
        <xsl:when test="$updated-position +@cols - 1 = $number-of-cells">
          <xsl:text>x01</xsl:text>
        </xsl:when>
        <!-- Normal numbering -->
        <xsl:otherwise>
          <xsl:text>c</xsl:text>
          <xsl:number format="01" value="$updated-position"/>
        </xsl:otherwise>
      </xsl:choose>
    </xsl:variable>

    <!-- rowspan and colspan attributes -->
    <xsl:if test="string(@rows) and not(@rows='1')">
      <xsl:attribute name="rowspan">
        <xsl:value-of select="@rows"/>
      </xsl:attribute>
    </xsl:if>
    <xsl:if test="string(@cols) and not(@cols='1')">
      <xsl:attribute name="colspan">
        <xsl:value-of select="@cols"/>
      </xsl:attribute>
    </xsl:if>
  </xsl:template>
  <!--
        Recursive template to calculate the position of cells in the table according to the previous cells.
        The new position of the cell depends on the rowspans and colspans of the sibling cells and the cells in the
        previous rows.
    -->
  <xsl:template name="update-position">
    <xsl:param name="number-of-rows"/>
    <xsl:param name="number-of-cells"/>
    <xsl:param name="context-row"/>
    <xsl:param name="con-cell"/>
    <xsl:param name="cell"/>
    <xsl:param name="row"/>
    <xsl:param name="count"/>
    <xsl:param name="pos"/>
    <xsl:choose>
      <!-- Stop condition -->
      <xsl:when test="$count > 0">
        <!-- Update the count -->
        <xsl:variable name="new-count">
          <xsl:choose>
            <xsl:when test="ancestor::tei:table/tei:row[position() = $row]/tei:cell[position() =
              $cell]">
              <xsl:value-of select="$count - 1"/>
            </xsl:when>
            <xsl:otherwise>
              <xsl:value-of select="$count"/>
            </xsl:otherwise>
          </xsl:choose>
        </xsl:variable>
        <xsl:variable name="new-pos">
          <xsl:choose>
            <xsl:when test="ancestor::tei:table/tei:row[position() = $row and $context-row >
              position()]/tei:cell[position() = $cell and @rows]">
              <!-- Cases where preceding-siblings of the cell being tested have colspan -->
              <xsl:variable name="pre-cols" select="sum(ancestor::tei:table/tei:row[position() =
                $row]/tei:cell[position() = $cell]/preceding-sibling::tei:cell[$cell >
                position()]/@cols)"/>
              <!--
                The position of the context cell is updated if there are rowspans in previous cells of the previous rows and the
                column spans until the context cell position.
              -->
              <xsl:choose>
                <xsl:when test="$pos >= $cell + $pre-cols and $row +
                  ancestor::tei:table/tei:row[position() = $row]/tei:cell[position() = $cell]/@rows
                  - 1 >= $context-row">
                  <!--
                    Creates the value that is added to the context cell position. Where there are colspans, it adds the value of the colspan,
                    otherwise it just increases the value of the context cell by one.
                  -->
                  <xsl:variable name="step">
                    <xsl:choose>
                      <xsl:when test="ancestor::tei:table/tei:row[position() =
                        $row]/tei:cell[position() = $cell and @cols]">
                        <xsl:value-of select="ancestor::tei:table/tei:row[position() =
                          $row]/tei:cell[position() = $cell]/@cols"/>
                      </xsl:when>
                      <xsl:otherwise>1</xsl:otherwise>
                    </xsl:choose>
                  </xsl:variable>
                  <xsl:value-of select="$pos + $step"/>
                </xsl:when>
                <xsl:otherwise>
                  <xsl:value-of select="$pos"/>
                </xsl:otherwise>
              </xsl:choose>
            </xsl:when>
            <xsl:otherwise>
              <xsl:value-of select="$pos"/>
            </xsl:otherwise>
          </xsl:choose>
        </xsl:variable>
        <!-- Position of the new cell being tested -->
        <xsl:variable name="new-cell">
          <xsl:choose>
            <xsl:when test="$number-of-cells > $cell">
              <xsl:value-of select="$cell + 1"/>
            </xsl:when>
            <xsl:otherwise>1</xsl:otherwise>
          </xsl:choose>
        </xsl:variable>
        <!-- Checks if the row position needs to be incremented -->
        <xsl:variable name="new-row">
          <xsl:choose>
            <xsl:when test="$cell = $number-of-cells">
              <xsl:value-of select="$row + 1"/>
            </xsl:when>
            <xsl:otherwise>
              <xsl:value-of select="$row"/>
            </xsl:otherwise>
          </xsl:choose>
        </xsl:variable>
        <!--
          Recurs a call to the current template with the updated values of the context cell position, previous row position and previous cell
          position that was tested last.
        -->
        <xsl:call-template name="update-position">
          <xsl:with-param name="number-of-rows" select="$number-of-rows"/>
          <xsl:with-param name="number-of-cells" select="$number-of-cells"/>
          <xsl:with-param name="context-row" select="$context-row"/>
          <xsl:with-param name="con-cell" select="$con-cell"/>
          <xsl:with-param name="cell" select="$new-cell"/>
          <xsl:with-param name="row" select="$new-row"/>
          <xsl:with-param name="count" select="$new-count"/>
          <xsl:with-param name="pos" select="$new-pos"/>
        </xsl:call-template>
      </xsl:when>
      <xsl:otherwise>
        <xsl:value-of select="$pos"/>
      </xsl:otherwise>
    </xsl:choose>
  </xsl:template>
  <!--  END Table templates     -->
  <!--   NEW BIB SECTION     -->
  <xsl:template match="tei:listBibl">
    <ul>
      <xsl:apply-templates/>
    </ul>
  </xsl:template>
  <xsl:template match="tei:bibl[parent::tei:listBibl]">
    <li>
      <xsl:apply-templates/>
    </li>
  </xsl:template>
  <xsl:template match="tei:listBibl/tei:head">
    <caption>
      <strong>
        <xsl:apply-templates/>
      </strong>
    </caption>
  </xsl:template>
  <xsl:template match="tei:title">
    <em>
      <xsl:apply-templates/>
    </em>
  </xsl:template>
  <xsl:template match="tei:author">

      <xsl:apply-templates/>

  </xsl:template>
  <!--   BLOCKQUOTES   -->
  <xsl:template match="tei:q">
    <blockquote><p>
      <xsl:apply-templates/>
      </p>
    </blockquote>
  </xsl:template>
  <!--   ADDRESSES   -->
  <xsl:template match="tei:address">
    <address>
      <xsl:apply-templates/>
    </address>
    <xsl:if test="following-sibling::tei:address">
      <br/>
    </xsl:if>
  </xsl:template>
  <xsl:template match="tei:addrLine">
    <!-- START automatic links or email addresses -->
    <xsl:choose>
      <xsl:when test="tei:email">
        <a href="mailto:{tei:email}">
          <xsl:apply-templates/>
        </a>
      </xsl:when>
      <xsl:when test="tei:ref">
        <a href="{tei:ref/@target}">
          <xsl:apply-templates/>
        </a>
      </xsl:when>
      <xsl:otherwise>
        <xsl:apply-templates/>
      </xsl:otherwise>
    </xsl:choose>
    <!-- END automatic links or email addresses -->
    <xsl:if test="following-sibling::tei:addrLine">
      <br/>
    </xsl:if>
  </xsl:template>
  <!--   FIGURES   -->
  <!-- NINETEEN: Figures are suppressed at the point of occurrence, and specifically processed after the body of the text -->
    <xsl:template match="tei:graphic"/>
    <xsl:template match="tei:figDesc"/>
    <xsl:template match="tei:figure/tei:head"/>

  <!-- NINETEEN: Figures are suppressed at the point of occurrence, and specifically processed after the body of the text -->
  <xsl:template match="tei:figure"/>


  <!--   PHRASE LEVEL   -->
  <!--   LINKS: xref   -->
  <xsl:template match="tei:ref">
    <xsl:choose>
      <xsl:when test="@type  = 'external' or @rend = 'external'">
        <a href="{@target}">
          <xsl:call-template name="external-link"/>
          <xsl:apply-templates/>
        </a>
      </xsl:when>

    </xsl:choose>
  </xsl:template>
  <xsl:template name="external-link">
    <xsl:choose>
      <!-- Open in a new window -->
      <xsl:when test="@rend='newWindow'">

        <xsl:attribute name="rel">
          <xsl:text>external</xsl:text>
        </xsl:attribute>
        <xsl:attribute name="title">
          <xsl:text>External website (Opens in a new window)</xsl:text>
        </xsl:attribute>
      </xsl:when>
      <!-- Open in same window -->
      <xsl:otherwise>

        <xsl:attribute name="title">
          <xsl:text>External website</xsl:text>
        </xsl:attribute>
      </xsl:otherwise>
    </xsl:choose>
  </xsl:template>
  <xsl:template name="internal-link">
    <xsl:param name="title"/>
    <xsl:choose>
      <!-- Open in a new window -->
      <xsl:when test="@rend='newWindow'">

        <xsl:attribute name="rel">
          <xsl:text>external</xsl:text>
        </xsl:attribute>
        <xsl:attribute name="title">
          <xsl:text>Link to </xsl:text>
          <xsl:value-of select="$title"/>
          <xsl:text> (Opens in a new window)</xsl:text>
        </xsl:attribute>
      </xsl:when>
      <!-- Open in same window -->
      <xsl:otherwise>

        <xsl:attribute name="title">
          <xsl:text>Link to </xsl:text>
          <xsl:value-of select="$title"/>
        </xsl:attribute>
      </xsl:otherwise>
    </xsl:choose>
  </xsl:template>
  <xsl:template match="tei:email">
    <a href="mailto:" title="Email link">
      <xsl:apply-templates/>
    </a>
  </xsl:template>

  <xsl:template match="tei:anchor">
    <a id="{@xml:id}"/>
    <xsl:apply-templates/>
  </xsl:template>
  <xsl:template match="tei:ptr">
    <a href="{@target}">
      <xsl:choose>
        <xsl:when test="starts-with(@target, 'http://')">
          <xsl:call-template name="external-link"/>
        </xsl:when>
        <xsl:when test="starts-with(@target, '#')">
          <a href="{@target}" title="Link internal to this page">
            <xsl:apply-templates/>
          </a>
        </xsl:when>
        <xsl:otherwise>
          <xsl:attribute name="title">
            <xsl:text>Encoding error: @traget does not start with 'http://' and not internal link</xsl:text>
          </xsl:attribute>
        </xsl:otherwise>
      </xsl:choose>
      <xsl:apply-templates select="@target"/>
    </a>
  </xsl:template>
  <!--  UBI     -->
  <xsl:template match="tei:hi">
    <xsl:choose>
      <!-- ITALICS -->
      <xsl:when test="@rend='italic'">
        <em>
          <xsl:apply-templates/>
        </em>
      </xsl:when>
      <!-- BOLD -->
      <xsl:when test="@rend='bold'">
        <strong>
          <xsl:apply-templates/>
        </strong>
      </xsl:when>
      <!-- BOLD AND ITALICS -->
      <xsl:when test="@rend='bolditalic'">
        <strong>
          <em>
            <xsl:apply-templates/>
          </em>
        </strong>
      </xsl:when>
      <xsl:when test="@rend='sup'">
        <sup>
          <xsl:apply-templates/>
        </sup>
      </xsl:when>
      <xsl:when test="@rend='sub'">
        <sub>
          <xsl:apply-templates/>
        </sub>
      </xsl:when>
      <!-- CURRENT DEFAULT: italics -->
      <xsl:otherwise>
        <em>
          <xsl:apply-templates/>
        </em>
      </xsl:otherwise>
    </xsl:choose>
  </xsl:template>
  <!--   FOOTNOTES     -->
  <xsl:template match="tei:note">
    <sup>
      <a >
        <xsl:attribute name="href">
          <xsl:text>#fn</xsl:text>
          <xsl:number format="01" from="tei:text" level="any"/>
        </xsl:attribute>
        <xsl:attribute name="id">
          <xsl:text>fnLink</xsl:text>
          <xsl:number format="01" from="tei:text" level="any"/>
        </xsl:attribute>
        <xsl:number from="tei:text" level="any"/>
      </a>
    </sup>
    <!--  TOOK OUT THIS: count="note" from="group/text" -->
  </xsl:template>

  <xsl:template name="ctpl_footnotes">
    <xsl:if test="//tei:note">
      <div >
        <h3>Endnotes</h3>
        <ol>
          <!-- START model for each footnote -->
          <xsl:for-each select="//tei:note">
            <!-- Variables -->
            <xsl:variable name="fnnum">
              <xsl:number level="any"/>
            </xsl:variable>
            <xsl:variable name="fnnumfull">
              <xsl:number level="any" format="01"/>
            </xsl:variable>
            <!-- Output -->
            <li id="fn{$fnnumfull}">
                <xsl:apply-templates/><xsl:text> [</xsl:text>
              <a href="#fnLink{$fnnumfull}" >^</a><xsl:text>]</xsl:text>
            </li>
          </xsl:for-each>
          <!-- END model for each footnote -->
        </ol>
      </div>
    </xsl:if>
  </xsl:template>



  <xsl:template name="ctpl_figure">
    <xsl:if test="//tei:figure and not(//tei:list[@type='gallery-list'])">
      <div >
        <h3>Figures</h3>
        <dl>
          <!-- START model for each footnote -->
          <xsl:for-each select="//tei:figure">

             <dd>
               <img src="/jms/public/journals/1/{tei:graphic/@xml:id}_full.jpg"/>
               <p>
                 <em>Fig. <xsl:value-of select="@n"/></em><xsl:text> </xsl:text><xsl:apply-templates select="tei:head" mode="ojs-gallery"/>
               </p>
               <xsl:apply-templates select="tei:p"/>
             </dd>
          </xsl:for-each>
          <!-- END model for each footnote -->
        </dl>
      </div>
    </xsl:if>
  </xsl:template>


  <!--   VARIOUS TERMS   -->
  <xsl:template match="tei:foreign">
    <em>
      <xsl:apply-templates/>
    </em>
  </xsl:template>
  <xsl:template match="tei:rs">
    <strong>
      <xsl:apply-templates/>
    </strong>
  </xsl:template>
  <xsl:template match="tei:date[not(ancestor::tei:bibl)]">
    <strong>
      <xsl:apply-templates/>
    </strong>
  </xsl:template>
  <xsl:template match="tei:emph">
    <em>
      <xsl:apply-templates/>
    </em>
  </xsl:template>
  <xsl:template match="tei:del">
    <del>
      <xsl:apply-templates/>
    </del>
  </xsl:template>
  <xsl:template match="tei:code">
    <pre>
    <xsl:apply-templates/>
  </pre>
  </xsl:template>
  <xsl:template match="tei:lb">
    <br/>
  </xsl:template>

  <xsl:template match="tei:ab">
    <xsl:choose>
      <xsl:when test="@type='form'">
        <form method="post" name="{@xml:id}">
          <xsl:attribute name="action">
            <!--  probably:  http://curlew.cch.kcl.ac.uk/cgi-bin/doemail.pl-->
          </xsl:attribute>
          <input name="script" type="hidden" value="crsbi_fb"/>
          <p >
            <xsl:for-each select="tei:seg[@type='input']">
              <xsl:value-of select="preceding-sibling::tei:label[1]"/>
              <xsl:text>:</xsl:text>
              <br/>
              <input style="background-color: rgb(255, 255, 160);" type="text">
                <xsl:choose>
                  <xsl:when test="contains(preceding-sibling::tei:label[1],'(')">
                    <xsl:attribute name="id">
                      <xsl:value-of select="substring-before(preceding-sibling::tei:label[1], '(')"
                      />
                    </xsl:attribute>
                  </xsl:when>
                  <xsl:when test="contains(preceding-sibling::tei:label[1],':')">
                    <xsl:attribute name="id">
                      <xsl:value-of select="substring-before(preceding-sibling::tei:label[1], ':')"
                      />
                    </xsl:attribute>
                  </xsl:when>
                  <xsl:otherwise>
                    <xsl:value-of select="preceding-sibling::tei:label[1]"/>
                  </xsl:otherwise>
                </xsl:choose>
              </input>
              <br/>
            </xsl:for-each>
          </p>
          <xsl:if test="tei:seg[@type='textfield']">
            <xsl:for-each select="tei:seg[@type='textfield']">
              <p >
                <xsl:value-of select="preceding-sibling::tei:label[1]"/>
                <xsl:text>:</xsl:text>
              </p>
              <p >
                <textarea cols="40" rows="6">
                  <xsl:choose>
                    <xsl:when test="contains(preceding-sibling::tei:label[1],'(')">
                      <xsl:attribute name="id">
                        <xsl:value-of select="substring-before(preceding-sibling::tei:label[1],
                          '(')"/>
                      </xsl:attribute>
                    </xsl:when>
                    <xsl:when test="contains(preceding-sibling::tei:label[1],':')">
                      <xsl:attribute name="id">
                        <xsl:value-of select="substring-before(preceding-sibling::tei:label[1],
                          ':')"/>
                      </xsl:attribute>
                    </xsl:when>
                    <xsl:otherwise>
                      <xsl:value-of select="preceding-sibling::tei:label[1]"/>
                    </xsl:otherwise>
                  </xsl:choose> &#x00A0; </textarea>
              </p>
            </xsl:for-each>
          </xsl:if>
          <xsl:if test="tei:list[@type='select']">
            <p >
              <label for="fe01">
                <xsl:value-of select="tei:list[@type='select']/preceding-sibling::tei:label[1]"/>
                <xsl:text>: </xsl:text>
              </label>
              <select id="fe01" name="fe01">
                <option selected="selected"> Please select... </option>
                <xsl:for-each select="tei:list[@type='select']/tei:item">
                  <option value="{.}">
                    <xsl:text> </xsl:text>
                    <xsl:value-of select="."/>
                    <xsl:text> </xsl:text>
                  </option>
                </xsl:for-each>
              </select>
            </p>
          </xsl:if>
          <p >
            <input name="Submit" type="submit" value="Submit"/>
            <input name="Reset" type="reset" value="Reset"/>
          </p>
        </form>
      </xsl:when>
      <xsl:otherwise>
        <xsl:apply-templates/>
      </xsl:otherwise>
    </xsl:choose>
  </xsl:template>
  <!--   SEARCHABLE TESTS   -->
  <xsl:template match="tei:name">
    <span>
      <xsl:attribute name="id">
        <xsl:value-of select="ancestor::tei:TEI/@xml:id"/>
        <xsl:text>-</xsl:text>
        <xsl:number level="any"/>
      </xsl:attribute>
      <xsl:apply-templates/>
    </span>
  </xsl:template>


</xsl:stylesheet>
<|MERGE_RESOLUTION|>--- conflicted
+++ resolved
@@ -1,4768 +1,4717 @@
-<xsl:stylesheet version="1.0" xmlns:xsi="http://www.w3.org/2001/XMLSchema-instance"
-                xmlns:xlink="http://www.w3.org/1999/xlink" xmlns:xsl="http://www.w3.org/1999/XSL/Transform"
-                xmlns:mml="http://www.w3.org/1998/Math/MathML" xmlns:xs="http://www.w3.org/2001/XMLSchema"
-                xmlns:tei="http://www.tei-c.org/ns/1.0"
-                exclude-result-prefixes="xsi xs xlink mml">
-
-    <xsl:output method="html" indent="yes" encoding="utf-8"/>
-
-    <xsl:variable name="upperspecchars" select="'ÁÀÂÄÉÈÊËÍÌÎÏÓÒÔÖÚÙÛÜ'"/>
-    <xsl:variable name="uppernormalchars" select="'AAAAEEEEIIIIOOOOUUUU'"/>
-    <xsl:variable name="smallspecchars" select="'áàâäéèêëíìîïóòôöúùûü'"/>
-    <xsl:variable name="smallnormalchars" select="'aaaaeeeeiiiioooouuuu'"/>
-    <xsl:variable name="uppercase" select="'ABCDEFGHIJKLMNOPQRSTUVWXYZ'"/>
-    <xsl:variable name="smallcase" select="'abcdefghijklmnopqrstuvwxyz'"/>
-    <xsl:variable name="allcase" select="concat($smallcase, $uppercase)"/>
-
-    <xsl:template match="/">
-        <xsl:call-template name="metatags"/>
-        <xsl:apply-templates select="//body/@* | //body/node()"/>
-        <xsl:apply-templates select="//back/*"/>
-
-        <!-- and handle TEI -->
-        <xsl:apply-templates select="/tei:TEI/tei:text/tei:body"/>
-    </xsl:template>
-
-    <xsl:template match="//body/@*">
-        <xsl:copy>
-            <xsl:apply-templates select="//body/@*"/>
-        </xsl:copy>
-    </xsl:template>
-
-
-    <xsl:template name="supplementary-material">
-        <div id="supplementary-material">
-            <xsl:if test="//supplementary-material[not(object-id)]">
-                <ul class="supplementary-material">
-                <xsl:for-each select="//supplementary-material[not(object-id)]/ext-link">
-                    <li>
-                        <a>
-                            <xsl:attribute name="href"><xsl:value-of select="concat('[', @xlink:href, ']')"/></xsl:attribute>
-                            <xsl:attribute name="download"/>
-                            <xsl:apply-templates/>
-                        </a>
-                        <xsl:for-each select="../p">
-                            <xsl:apply-templates select="."/>
-                        </xsl:for-each>
-                    </li>
-                </xsl:for-each>
-                </ul>
-            </xsl:if>
-        </div>
-    </xsl:template>
-
-
-    <xsl:template name="metatags">
-        <div id="metatags">
-            <xsl:if test="//article-meta/permissions">
-                <meta name="DC.Rights">
-                    <xsl:attribute name="content">
-                        <xsl:value-of select="//article-meta/permissions/copyright-statement"/><xsl:text>. </xsl:text><xsl:value-of select="translate(//article-meta/permissions/license, '&#10;&#9;', '')"/>
-                    </xsl:attribute>
-                </meta>
-            </xsl:if>
-            <xsl:for-each select="//article-meta/contrib-group/contrib">
-                <meta name="DC.Contributor">
-                    <xsl:attribute name="content">
-                        <xsl:choose>
-                            <xsl:when test="name">
-                                <xsl:value-of select="concat(name/given-names, ' ', name/surname)"/>
-                                <xsl:if test="name/suffix">
-                                    <xsl:value-of select="concat(' ', name/suffix)"/>
-                                </xsl:if>
-                            </xsl:when>
-                            <xsl:when test="collab">
-                                <xsl:value-of select="collab"/>
-                            </xsl:when>
-                        </xsl:choose>
-                    </xsl:attribute>
-                </meta>
-            </xsl:for-each>
-            <xsl:for-each select="//funding-group/award-group">
-                <meta name="citation_funding_source">
-                    <xsl:attribute name="content">
-                        <xsl:value-of select="concat('citation_funder=', .//institution, ';citation_grant_number=', award-id, ';citation_grant_recipient=')"/>
-                        <xsl:value-of select="concat(principal-award-recipient/name/given-names, ' ', principal-award-recipient/name/surname)"/>
-                        <xsl:for-each select="principal-award-recipient/name/suffix">
-                            <xsl:value-of select="concat(' ', .)"/>
-                        </xsl:for-each>
-                    </xsl:attribute>
-                </meta>
-            </xsl:for-each>
-            <xsl:for-each select="//article-meta/contrib-group/contrib[@contrib-type='author']">
-                <xsl:variable name="type" select="@contrib-type"/>
-                <meta name="citation_{$type}">
-                    <xsl:attribute name="content">
-                        <xsl:choose>
-                            <xsl:when test="name">
-                                <xsl:value-of select="concat(name/given-names, ' ', name/surname)"/>
-                                <xsl:if test="name/suffix">
-                                    <xsl:value-of select="concat(' ', name/suffix)"/>
-                                </xsl:if>
-                            </xsl:when>
-                            <xsl:when test="collab">
-                                <xsl:value-of select="collab"/>
-                            </xsl:when>
-                        </xsl:choose>
-                    </xsl:attribute>
-                </meta>
-                <xsl:for-each select="aff[not(@id)] | xref[@ref-type='aff'][@rid]">
-                    <xsl:choose>
-                        <xsl:when test="name() = 'aff'">
-                            <xsl:for-each select="institution | email">
-                                <meta name="citation_{$type}_{name()}">
-                                    <xsl:attribute name="content">
-                                        <xsl:value-of select="."/>
-                                    </xsl:attribute>
-                                </meta>
-                            </xsl:for-each>
-                        </xsl:when>
-                        <xsl:when test="name() = 'xref'">
-                            <xsl:variable name="rid" select="@rid"/>
-                            <xsl:for-each select="//aff[@id=$rid]/institution | //aff[@id=$rid]/email">
-                                <meta name="citation_{$type}_{name()}">
-                                    <xsl:attribute name="content">
-                                        <xsl:value-of select="."/>
-                                    </xsl:attribute>
-                                </meta>
-                            </xsl:for-each>
-                        </xsl:when>
-                    </xsl:choose>
-                </xsl:for-each>
-                <xsl:if test="xref[@ref-type='corresp'][@rid]">
-                    <xsl:variable name="rid" select="xref[@ref-type='corresp']/@rid"/>
-                    <xsl:if test="//corresp[@id=$rid]/email">
-                        <meta name="citation_{$type}_email">
-                            <xsl:attribute name="content">
-                                <xsl:value-of select="//corresp[@id=$rid]/email"/>
-                            </xsl:attribute>
-                        </meta>
-                    </xsl:if>
-                </xsl:if>
-                <xsl:if test="contrib-id[@contrib-id-type='orcid']">
-                    <meta name="citation_{$type}_orcid">
-                        <xsl:attribute name="content">
-                            <xsl:value-of select="contrib-id[@contrib-id-type='orcid']"/>
-                        </xsl:attribute>
-                    </meta>
-                </xsl:if>
-            </xsl:for-each>
-            <xsl:for-each select="//ref-list/ref">
-                <xsl:variable name="citation_journal" select="element-citation[@publication-type='journal']/source"/>
-                <xsl:variable name="citation_string">
-                    <xsl:if test="$citation_journal">
-                        <xsl:value-of select="concat(';citation_journal_title=', $citation_journal)"/>
-                    </xsl:if>
-                    <xsl:for-each select=".//person-group[@person-group-type='author']/name | .//person-group[@person-group-type='author']/collab">
-                        <xsl:choose>
-                            <xsl:when test="name() = 'name'">
-                                <xsl:value-of select="concat(';citation_author=', given-names, '. ', surname)"/>
-                                <xsl:if test="suffix">
-                                    <xsl:value-of select="concat(' ', suffix)"/>
-                                </xsl:if>
-                            </xsl:when>
-                            <xsl:when test="name() = 'collab'">
-                                <xsl:value-of select="concat(';citation_author=', .)"/>
-                            </xsl:when>
-                        </xsl:choose>
-                    </xsl:for-each>
-                    <xsl:for-each select=".//article-title | element-citation[not(@publication-type='journal')]/source">
-                        <xsl:value-of select="concat(';citation_title=', .)"/>
-                    </xsl:for-each>
-                    <xsl:if test=".//fpage">
-                        <xsl:value-of select="concat(';citation_pages=', .//fpage)"/>
-                        <xsl:if test=".//lpage">
-                            <xsl:value-of select="concat('-', .//lpage)"/>
-                        </xsl:if>
-                    </xsl:if>
-                    <xsl:if test=".//volume">
-                        <xsl:value-of select="concat(';citation_volume=', .//volume)"/>
-                    </xsl:if>
-                    <xsl:if test=".//year">
-                        <xsl:value-of select="concat(';citation_year=', .//year)"/>
-                    </xsl:if>
-                    <xsl:if test=".//pub-id[@pub-id-type='doi']">
-                        <xsl:value-of select="concat(';citation_doi=', .//pub-id[@pub-id-type='doi'])"/>
-                    </xsl:if>
-                </xsl:variable>
-                <xsl:if test="string-length($citation_string)>1">
-                    <meta name="citation_reference">
-                        <xsl:attribute name="content">
-                            <xsl:value-of select="substring-after($citation_string, ';')"/>
-                        </xsl:attribute>
-                    </meta>
-                </xsl:if>
-            </xsl:for-each>
-        </div>
-    </xsl:template>
-
-    <xsl:template match="article-meta/title-group/article-title">
-        <div id="article-title">
-            <xsl:apply-templates/>
-        </div>
-    </xsl:template>
-
-    <xsl:template match="custom-meta-group">
-        <xsl:if test="custom-meta[@specific-use='meta-only']/meta-name[text()='Author impact statement']/following-sibling::meta-value">
-            <div id="impact-statement">
-                <xsl:apply-templates select="custom-meta[@specific-use='meta-only']/meta-name[text()='Author impact statement']/following-sibling::meta-value/node()"/>
-            </div>
-        </xsl:if>
-    </xsl:template>
-
-    <!-- Author list -->
-    <xsl:template match="contrib-group[not(@content-type)]">
-        <xsl:apply-templates/>
-        <xsl:if test="contrib[@contrib-type='author'][not(@id)]">
-            <div id="author-info-group-authors">
-                <xsl:apply-templates select="contrib[@contrib-type='author'][not(@id)]"/>
-            </div>
-        </xsl:if>
-    </xsl:template>
-
-    <xsl:template match="contrib[@contrib-type='author'][not(@id)]">
-        <xsl:apply-templates select="collab"/>
-    </xsl:template>
-
-    <xsl:template match="contrib//collab">
-        <h4 class="equal-contrib-label">
-            <xsl:apply-templates/>
-        </h4>
-        <xsl:variable name="contrib-id">
-            <xsl:apply-templates select="../contrib-id"/>
-        </xsl:variable>
-        <xsl:if test="../../..//contrib[@contrib-type='author non-byline']/contrib-id[text()=$contrib-id]">
-            <ul>
-                <xsl:for-each
-                        select="../../..//contrib[@contrib-type='author non-byline']/contrib-id[text()=$contrib-id]">
-                    <li>
-                        <xsl:if test="position()=1">
-                            <xsl:attribute name="class">
-                                <xsl:value-of select="'first'"/>
-                            </xsl:attribute>
-                        </xsl:if>
-                        <xsl:if test="position()=last()">
-                            <xsl:attribute name="class">
-                                <xsl:value-of select="'last'"/>
-                            </xsl:attribute>
-                        </xsl:if>
-                        <xsl:value-of select="../name/given-names"/>
-                        <xsl:text> </xsl:text>
-                        <xsl:value-of select="../name/surname"/>
-                        <xsl:text>, </xsl:text>
-                        <xsl:for-each select="../aff">
-                            <xsl:call-template name="collabaff"/>
-                            <xsl:if test="position() != last()">
-                                <xsl:text>; </xsl:text>
-                            </xsl:if>
-                        </xsl:for-each>
-                    </li>
-                </xsl:for-each>
-            </ul>
-        </xsl:if>
-    </xsl:template>
-
-    <xsl:template name="collabaff">
-        <span class="aff">
-            <xsl:for-each select="@* | node()">
-                <xsl:choose>
-                    <xsl:when test="name() = 'institution'">
-                        <span class="institution">
-                            <xsl:value-of select="."/>
-                        </span>
-                    </xsl:when>
-                    <xsl:when test="name()='country'">
-                        <span class="country">
-                            <xsl:value-of select="."/>
-                        </span>
-                    </xsl:when>
-                    <xsl:when test="name()='addr-line'">
-                        <span class="addr-line">
-                            <xsl:apply-templates mode="authorgroup"/>
-                        </span>
-                    </xsl:when>
-                    <xsl:when test="name()=''">
-                        <xsl:value-of select="."/>
-                    </xsl:when>
-                    <xsl:otherwise>
-                        <span class="{name()}">
-                            <xsl:value-of select="."/>
-                        </span>
-                    </xsl:otherwise>
-                </xsl:choose>
-            </xsl:for-each>
-
-        </span>
-    </xsl:template>
-
-    <xsl:template match="addr-line/named-content" mode="authorgroup">
-        <span class="named-content">
-            <xsl:apply-templates/>
-        </span>
-    </xsl:template>
-
-    <!-- ==== FRONT MATTER START ==== -->
-
-    <xsl:template match="surname | given-names | name">
-        <span class="nlm-given-names">
-            <xsl:value-of select="given-names"/>
-        </span>
-        <xsl:text> </xsl:text>
-        <span class="nlm-surname">
-            <xsl:value-of select="surname"/>
-        </span>
-        <xsl:text>, </xsl:text>
-        <xsl:value-of select="name"/>
-    </xsl:template>
-
-    <!-- ==== Data set start ==== -->
-    <xsl:template match="sec[@sec-type='datasets']">
-        <div id="datasets">
-            <xsl:apply-templates/>
-        </div>
-    </xsl:template>
-    <xsl:template match="sec[@sec-type='datasets']/title"/>
-    <xsl:template match="related-object">
-        <span class="{name()}">
-            <xsl:if test="@id">
-                <xsl:attribute name="id">
-                    <xsl:value-of select="@id"/>
-                </xsl:attribute>
-            </xsl:if>
-            <xsl:apply-templates/>
-        </span>
-    </xsl:template>
-    <xsl:template match="related-object/collab">
-        <span class="{name()}">
-            <xsl:apply-templates/>
-        </span>
-    </xsl:template>
-    <xsl:template match="related-object/name">
-        <span class="name">
-            <xsl:value-of select="surname"/>
-            <xsl:text> </xsl:text>
-            <xsl:value-of select="given-names"/>
-            <xsl:if test="suffix">
-                <xsl:text> </xsl:text>
-                <xsl:value-of select="suffix"/>
-            </xsl:if>
-        </span>
-    </xsl:template>
-    <xsl:template match="related-object/year">
-        <span class="{name()}">
-            <xsl:apply-templates/>
-        </span>
-    </xsl:template>
-    <xsl:template match="related-object/source">
-        <span class="{name()}">
-            <xsl:apply-templates/>
-        </span>
-    </xsl:template>
-    <xsl:template match="related-object/x">
-        <span class="{name()}">
-            <xsl:apply-templates/>
-        </span>
-    </xsl:template>
-    <xsl:template match="related-object/etal">
-        <span class="{name()}">
-            <xsl:text>et al.</xsl:text>
-        </span>
-    </xsl:template>
-    <xsl:template match="related-object/comment">
-        <span class="{name()}">
-            <xsl:apply-templates/>
-        </span>
-    </xsl:template>
-    <xsl:template match="related-object/object-id">
-        <span class="{name()}">
-            <xsl:apply-templates/>
-        </span>
-    </xsl:template>
-
-    <!-- author-notes -->
-    <xsl:template match="author-notes">
-        <xsl:apply-templates/>
-        <xsl:if test="fn[@fn-type='present-address']">
-            <div id="author-info-additional-address">
-                <ul class="additional-address-items">
-                    <xsl:apply-templates select="fn[@fn-type='present-address']"/>
-                </ul>
-            </div>
-        </xsl:if>
-
-        <xsl:if test="fn[@fn-type='con'] | fn[@fn-type='other'] | fn[@fn-type='deceased']">
-            <div id="author-info-equal-contrib">
-                <xsl:apply-templates select="fn[@fn-type='con']"/>
-            </div>
-            <div id="author-info-other-footnotes">
-                <xsl:apply-templates select="fn[@fn-type='other']"/>
-                <xsl:apply-templates select="fn[@fn-type='deceased']"/>
-            </div>
-        </xsl:if>
-        <div id="author-info-contributions">
-            <xsl:apply-templates select="ancestor::article/back//fn-group[@content-type='author-contribution']"/>
-        </div>
-    </xsl:template>
-
-    <xsl:template match="author-notes/fn[@fn-type='con']">
-        <section class="equal-contrib">
-                <xsl:apply-templates/>:
-            <xsl:variable name="contriputeid">
-                <xsl:value-of select="@id"/>
-            </xsl:variable>
-            <ul class="equal-contrib-list">
-                <xsl:for-each select="../../contrib-group/contrib/xref[@rid=$contriputeid]">
-                    <li class="equal-contributor">
-                        <xsl:value-of select="../name/given-names"/>
-                        <xsl:text> </xsl:text>
-                        <xsl:value-of select="../name/surname"/>
-                    </li>
-                </xsl:for-each>
-            </ul>
-        </section>
-    </xsl:template>
-
-    <xsl:template match="fn-group">
-        <h2>Notes</h2>
-        <ol class="footnotes">
-            <xsl:apply-templates/>
-        </ol>
-    </xsl:template>
-
-    <xsl:template match="fn-group/fn">
-        <li>
-            <xsl:apply-templates/>
-        </li>
-    </xsl:template>
-
-    <xsl:template match="fn-group/fn/p">
-        <xsl:variable name="fn-number">
-            <xsl:number level="any" count="fn[not(ancestor::front)]" from="article | sub-article | response"/>
-        </xsl:variable>
-        <xsl:apply-templates/> [<span class="footnotemarker" id="fn{$fn-number}"></span><span class="footnotemarker" id="n{$fn-number}"><a href="#nm{$fn-number}"><sup>^</sup></a></span>]
-    </xsl:template>
-
-    <xsl:template match="author-notes/fn[@fn-type='con']/p">
-        <xsl:apply-templates/>
-    </xsl:template>
-
-    <xsl:template match="author-notes/fn[@fn-type='other'] | author-notes/fn[@fn-type='deceased']">
-        <xsl:variable name="fnid">
-            <xsl:value-of select="@id"/>
-        </xsl:variable>
-        <div class="foot-note" id="{$fnid}">
-            <xsl:apply-templates/>
-        </div>
-    </xsl:template>
-
-    <xsl:template match="author-notes/fn[@fn-type='other']/p | author-notes/fn[@fn-type='deceased']/p">
-        <p>
-            <xsl:apply-templates/>
-        </p>
-    </xsl:template>
-
-    <xsl:template match="author-notes/corresp">
-        <li>
-            <xsl:apply-templates select="email" mode="corresp"/>
-        </li>
-    </xsl:template>
-
-    <xsl:template match="email" mode="corresp">
-        <a>
-            <xsl:attribute name="href">
-                <xsl:value-of select="concat('mailto:',.)"/>
-            </xsl:attribute>
-            <xsl:apply-templates/>
-        </a>
-        <xsl:variable name="contriputeid">
-            <xsl:value-of select="../@id"/>
-        </xsl:variable>
-        <xsl:variable name="given-names">
-            <xsl:choose>
-                <xsl:when test="../../../contrib-group/contrib/xref[@rid=$contriputeid][1]/../name/given-names">
-                    <xsl:value-of select="../../../contrib-group/contrib/xref[@rid=$contriputeid][1]/../name/given-names"/>
-                </xsl:when>
-                <xsl:when test="ancestor::contrib/name/given-names">
-                    <xsl:value-of select="ancestor::contrib/name/given-names"/>
-                </xsl:when>
-            </xsl:choose>
-        </xsl:variable>
-        <xsl:variable name="surname">
-            <xsl:choose>
-                <xsl:when test="../../../contrib-group/contrib/xref[@rid=$contriputeid][1]/../name/surname">
-                    <xsl:value-of select="../../../contrib-group/contrib/xref[@rid=$contriputeid][1]/../name/surname"/>
-                </xsl:when>
-                <xsl:when test="ancestor::contrib/name/surname">
-                    <xsl:value-of select="ancestor::contrib/name/surname"/>
-                </xsl:when>
-            </xsl:choose>
-        </xsl:variable>
-
-        <xsl:if test="$given-names != '' and $surname != ''">
-            <xsl:text> (</xsl:text>
-            <xsl:value-of select="translate($given-names, concat($smallcase, $smallspecchars, '. '), '')"/>
-            <xsl:value-of select="translate($surname, concat($smallcase, $smallspecchars, '. '), '')"/>
-            <xsl:text>)</xsl:text>
-        </xsl:if>
-    </xsl:template>
-
-    <xsl:template match="author-notes/fn[@fn-type='present-address']">
-        <li>
-            <span class="present-address-intials">
-                <xsl:variable name="contriputeid">
-                    <xsl:value-of select="@id"/>
-                </xsl:variable>
-                <xsl:for-each select="../../contrib-group/contrib/xref[@rid=$contriputeid]">
-                    <xsl:text>--</xsl:text>
-                    <xsl:value-of select="translate(../name/given-names, concat($smallcase, '. '), '')"/>
-                    <xsl:text>-</xsl:text>
-                    <xsl:value-of select="translate(../name/surname, concat($smallcase, '. '), '')"/>
-                    <xsl:text>:</xsl:text>
-                </xsl:for-each>
-            </span>
-            <xsl:text> Present address:</xsl:text>
-            <br/>
-            <xsl:apply-templates/>
-        </li>
-    </xsl:template>
-
-    <xsl:template match="author-notes/fn[@fn-type='present-address']/p">
-        <xsl:apply-templates/>
-    </xsl:template>
-
-    <!-- funding-group -->
-    <xsl:template match="funding-group">
-        <div id="author-info-funding">
-            <ul class="funding-group">
-                <xsl:apply-templates/>
-            </ul>
-            <xsl:if test="funding-statement">
-                <p class="funding-statement">
-                    <xsl:value-of select="funding-statement"/>
-                </p>
-            </xsl:if>
-        </div>
-    </xsl:template>
-    <xsl:template match="funding-group/award-group">
-        <li>
-            <xsl:apply-templates/>
-        </li>
-    </xsl:template>
-    <xsl:template match="funding-source">
-        <h4 class="funding-source">
-            <xsl:apply-templates/>
-        </h4>
-    </xsl:template>
-    <xsl:template match="funding-source/institution-wrap">
-        <xsl:apply-templates/>
-    </xsl:template>
-    <xsl:template match="institution">
-        <span class="institution">
-            <xsl:apply-templates/>
-        </span>
-    </xsl:template>
-    <xsl:template match="award-id">
-        <h5 class="award-id">
-            <xsl:apply-templates/>
-        </h5>
-    </xsl:template>
-
-    <xsl:template match="principal-award-recipient">
-        <ul class="principal-award-recipient">
-            <xsl:apply-templates/>
-        </ul>
-    </xsl:template>
-    <xsl:template
-            match="principal-award-recipient/surname | principal-award-recipient/given-names | principal-award-recipient/name">
-        <li class="name">
-            <xsl:value-of select="given-names"/>
-            <xsl:text> </xsl:text>
-            <xsl:value-of select="surname"/>
-        </li>
-        <xsl:value-of select="name"/>
-    </xsl:template>
-
-    <xsl:template match="funding-statement" name="funding-statement">
-        <p class="funding-statement">
-            <xsl:apply-templates/>
-        </p>
-    </xsl:template>
-
-    <xsl:template match="funding-statement"/>
-    <!-- fn-group -->
-
-    <xsl:template name="article-info-history">
-        <div>
-            <xsl:attribute name="id"><xsl:value-of select="'article-info-history'"/></xsl:attribute>
-            <ul>
-                <xsl:attribute name="class"><xsl:value-of select="'publication-history'"/></xsl:attribute>
-                <xsl:for-each select="//history/date[@date-type]">
-                    <xsl:apply-templates select="." mode="publication-history-item"/>
-                </xsl:for-each>
-                <xsl:apply-templates select="//article-meta/pub-date[@date-type]" mode="publication-history-item">
-                    <xsl:with-param name="date-type" select="'published'"/>
-                </xsl:apply-templates>
-            </ul>
-        </div>
-    </xsl:template>
-
-    <xsl:template match="date | pub-date" mode="publication-history-item">
-        <xsl:param name="date-type" select="string(@date-type)"/>
-        <li>
-            <xsl:attribute name="class"><xsl:value-of select="$date-type"/></xsl:attribute>
-            <span>
-                <xsl:attribute name="class"><xsl:value-of select="concat($date-type, '-label')"/></xsl:attribute>
-                <xsl:call-template name="camel-case-word"><xsl:with-param name="text" select="$date-type"/></xsl:call-template>
-            </span>
-            <xsl:variable name="month-long">
-                <xsl:call-template name="month-long">
-                    <xsl:with-param name="month"/>
-                </xsl:call-template>
-            </xsl:variable>
-            <xsl:value-of select="concat(' ', $month-long, ' ', day, ', ', year, '.')"/>
-        </li>
-    </xsl:template>
-    <xsl:template match="fn-group[@content-type='ethics-information']">
-        <div id="article-info-ethics">
-            <xsl:apply-templates/>
-        </div>
-    </xsl:template>
-    <xsl:template match="fn-group[@content-type='ethics-information']/fn">
-        <xsl:apply-templates/>
-    </xsl:template>
-    <xsl:template match="fn-group[@content-type='ethics-information']/title"/>
-    <xsl:template match="contrib[@contrib-type='editor']" mode="article-info-reviewing-editor">
-        <div id="article-info-reviewing-editor">
-            <div>
-                <xsl:attribute name="class"><xsl:value-of select="'acta-article-info-reviewingeditor-text'"/></xsl:attribute>
-                <xsl:apply-templates select="node()"/>
-            </div>
-        </div>
-    </xsl:template>
-
-    <xsl:template match="fn-group[@content-type='competing-interest']">
-        <div id="author-info-competing-interest">
-            <ul class="fn-conflict">
-                <xsl:apply-templates/>
-            </ul>
-        </div>
-    </xsl:template>
-    <xsl:template match="fn-group[@content-type='competing-interest']/fn">
-        <li>
-            <xsl:apply-templates/>
-        </li>
-    </xsl:template>
-
-    <!-- permissions -->
-    <xsl:template match="permissions">
-        <div>
-            <xsl:choose>
-                <xsl:when test="parent::article-meta">
-                    <xsl:attribute name="id">
-                        <xsl:value-of select="'article-info-license'"/>
-                    </xsl:attribute>
-                </xsl:when>
-                <xsl:otherwise>
-                    <xsl:attribute name="class">
-                        <xsl:value-of select="'copyright-and-license'"/>
-                    </xsl:attribute>
-                </xsl:otherwise>
-            </xsl:choose>
-            <xsl:apply-templates/>
-            <xsl:if test="parent::article-meta">
-                <xsl:apply-templates select="//body//permissions"/>
-            </xsl:if>
-        </div>
-    </xsl:template>
-
-    <xsl:template match="permissions/copyright-statement">
-        <ul class="copyright-statement">
-            <li>
-                <xsl:apply-templates/>
-            </li>
-        </ul>
-    </xsl:template>
-
-    <xsl:template match="license">
-        <div class="license">
-            <xsl:apply-templates/>
-        </div>
-    </xsl:template>
-
-    <xsl:template match="license-p">
-        <p>
-            <xsl:apply-templates/>
-        </p>
-    </xsl:template>
-
-    <!-- Affiliations -->
-    <xsl:template match="aff[@id]">
-        <div id="{@id}">
-            <span class="aff">
-                <xsl:apply-templates/>
-            </span>
-        </div>
-    </xsl:template>
-
-    <xsl:template match="aff" mode="affiliation-details">
-        <span class="aff">
-            <xsl:apply-templates/>
-        </span>
-    </xsl:template>
-
-    <xsl:template match="aff/institution">
-        <span class="institution">
-            <xsl:if test="@content-type">
-                <xsl:attribute name="data-content-type">
-                    <xsl:value-of select="@content-type"/>
-                </xsl:attribute>
-            </xsl:if>
-            <xsl:apply-templates/>
-        </span>
-    </xsl:template>
-
-    <xsl:template match="aff/addr-line">
-        <span class="addr-line">
-            <xsl:apply-templates/>
-        </span>
-    </xsl:template>
-
-    <xsl:template match="addr-line/named-content">
-        <span class="named-content">
-            <xsl:if test="@content-type">
-                <xsl:attribute name="data-content-type">
-                    <xsl:value-of select="@content-type"/>
-                </xsl:attribute>
-            </xsl:if>
-            <xsl:apply-templates/>
-        </span>
-    </xsl:template>
-
-    <xsl:template match="aff/country">
-        <span class="country">
-            <xsl:apply-templates/>
-        </span>
-    </xsl:template>
-
-    <xsl:template match="aff/x">
-        <span class="x">
-            <xsl:apply-templates/>
-        </span>
-    </xsl:template>
-
-    <xsl:template match="aff//bold">
-        <span class="bold">
-            <xsl:apply-templates/>
-        </span>
-    </xsl:template>
-
-    <xsl:template match="aff//italic">
-        <span class="italic">
-            <xsl:apply-templates/>
-        </span>
-    </xsl:template>
-
-    <xsl:template match="aff/email">
-        <xsl:variable name="email">
-            <xsl:apply-templates/>
-        </xsl:variable>
-        <!-- if parent contains more than just email then it should have a space before email -->
-        <xsl:if test="string(..) != text() and not(contains(string(..), concat(' ', text())))">
-            <xsl:text> </xsl:text>
-        </xsl:if>
-        <a href="mailto:{$email}" class="email">
-            <xsl:copy-of select="$email"/>
-        </a>
-    </xsl:template>
-
-    <!-- ==== FRONT MATTER END ==== -->
-
-    <xsl:template match="abstract">
-        <xsl:variable name="data-doi" select="child::object-id[@pub-id-type='doi']/text()"/>
-        <div data-doi="{$data-doi}">
-            <xsl:choose>
-                <xsl:when test="./title">
-                    <xsl:attribute name="id">
-                        <xsl:value-of select="translate(translate(./title, $uppercase, $smallcase), ' ', '-')"/>
-                    </xsl:attribute>
-                </xsl:when>
-                <xsl:otherwise>
-                    <xsl:attribute name="id">
-                        <xsl:value-of select="name(.)"/>
-                    </xsl:attribute>
-                </xsl:otherwise>
-            </xsl:choose>
-            <xsl:apply-templates/>
-        </div>
-    </xsl:template>
-
-    <!-- Start transforming sections to heading levels -->
-    <xsl:template match="supplementary-material">
-        <xsl:variable name="id">
-            <xsl:value-of select="@id"/>
-        </xsl:variable>
-        <xsl:variable name="data-doi" select="child::object-id[@pub-id-type='doi']/text()"/>
-        <div class="supplementary-material" data-doi="{$data-doi}">
-            <div class="supplementary-material-expansion" id="{$id}">
-                <xsl:apply-templates/>
-            </div>
-        </div>
-    </xsl:template>
-
-    <!-- No need to proceed sec-type="additional-information", sec-type="supplementary-material" and sec-type="datasets"-->
-    <xsl:template match="sec[not(@sec-type='additional-information')][not(@sec-type='datasets')][not(@sec-type='supplementary-material')]">
-        <div>
-            <xsl:if test="@sec-type">
-                <xsl:attribute name="class">
-                    <xsl:value-of select="concat('section ', ./@sec-type)"/>
-                </xsl:attribute>
-            </xsl:if>
-            <xsl:apply-templates select="@*[name()!='sec-type'] | node()"/>
-        </div>
-    </xsl:template>
-
-    <xsl:template match="sec[not(@sec-type='datasets')]/title | boxed-text/caption/title">
-        <xsl:if test="node() != ''">
-            <xsl:element name="h{count(ancestor::sec) + 1}">
-                <xsl:apply-templates select="@* | node()"/>
-            </xsl:element>
-        </xsl:if>
-    </xsl:template>
-
-    <xsl:template match="app//sec/title">
-        <xsl:element name="h{count(ancestor::sec) + 3}">
-            <xsl:apply-templates select="@* | node()"/>
-        </xsl:element>
-    </xsl:template>
-    <!-- END transforming sections to heading levels -->
-
-    <xsl:template match="p">
-        <xsl:if test="not(supplementary-material)">
-            <p>
-                <xsl:if test="ancestor::caption and (count(preceding-sibling::p) = 0) and (ancestor::boxed-text or ancestor::media)">
-                    <xsl:attribute name="class">
-                        <xsl:value-of select="'first-child'"/>
-                    </xsl:attribute>
-                </xsl:if>
-                <xsl:apply-templates/>
-            </p>
-        </xsl:if>
-        <xsl:if test="supplementary-material">
-            <xsl:if test="ancestor::caption and (count(preceding-sibling::p) = 0) and (ancestor::boxed-text or ancestor::media)">
-                <xsl:attribute name="class">
-                    <xsl:value-of select="'first-child'"/>
-                </xsl:attribute>
-            </xsl:if>
-            <xsl:apply-templates/>
-        </xsl:if>
-    </xsl:template>
-
-    <xsl:template match="ext-link">
-        <xsl:if test="@ext-link-type = 'uri'">
-            <a>
-                <xsl:attribute name="href">
-                    <xsl:choose>
-                        <xsl:when test="starts-with(@xlink:href, 'www.')">
-                            <xsl:value-of select="concat('http://', @xlink:href)"/>
-                        </xsl:when>
-                        <xsl:when test="starts-with(@xlink:href, 'doi:')">
-                            <xsl:value-of select="concat('http://dx.doi.org/', substring-after(@xlink:href, 'doi:'))"/>
-                        </xsl:when>
-                        <xsl:otherwise>
-                            <xsl:value-of select="@xlink:href"/>
-                        </xsl:otherwise>
-                    </xsl:choose>
-                </xsl:attribute>
-                <xsl:attribute name="target"><xsl:value-of select="'_blank'"/></xsl:attribute>
-                <xsl:apply-templates/>
-            </a>
-        </xsl:if>
-        <xsl:if test="@ext-link-type = 'doi'">
-            <a>
-                <xsl:attribute name="href">
-                    <xsl:choose>
-                        <xsl:when test="starts-with(@xlink:href, '10.7554/')">
-                            <xsl:value-of select="concat('/lookup/doi/', @xlink:href)"/>
-                        </xsl:when>
-                        <xsl:otherwise>
-                            <xsl:value-of select="concat('http://dx.doi.org/', @xlink:href)"/>
-                        </xsl:otherwise>
-                    </xsl:choose>
-                </xsl:attribute>
-                <xsl:apply-templates/>
-            </a>
-        </xsl:if>
-    </xsl:template>
-
-    <!-- START handling citation objects -->
-    <xsl:template match="xref">
-        <xsl:choose>
-            <xsl:when test="ancestor::fn">
-                <span class="xref-table">
-                    <xsl:apply-templates/>
-                </span>
-            </xsl:when>
-            <xsl:otherwise>
-                <a>
-                    <xsl:attribute name="class">
-                        <xsl:value-of select="concat('xref-', ./@ref-type)"/>
-                    </xsl:attribute>
-                    <xsl:attribute name="href">
-                        <!-- If xref has multiple elements in rid, then the link should points to 1st -->
-                        <xsl:choose>
-                            <xsl:when test="contains(@rid, ' ')">
-                                <xsl:value-of select="concat('#',substring-before(@rid, ' '))"/>
-                            </xsl:when>
-                            <xsl:otherwise>
-                                <xsl:value-of select="concat('#',@rid)"/>
-                            </xsl:otherwise>
-                        </xsl:choose>
-
-                    </xsl:attribute>
-
-                    <xsl:choose>
-                    <xsl:when test="contains(@ref-type, 'fn')">
-                        <xsl:attribute name="id">
-                            <xsl:text>nm</xsl:text>
-                            <xsl:number level="any" count="xref[@ref-type='fn']"/>
-                        </xsl:attribute>
-                        <sup><xsl:apply-templates/></sup>
-                    </xsl:when>
-                    <xsl:otherwise>
-                        <xsl:apply-templates/>
-                    </xsl:otherwise>
-                    </xsl:choose>
-                </a>
-            </xsl:otherwise>
-        </xsl:choose>
-    </xsl:template>
-    <!-- END handling citation objects -->
-
-    <!-- START Table Handling -->
-    <xsl:template match="table-wrap">
-        <xsl:variable name="data-doi" select="child::object-id[@pub-id-type='doi']/text()"/>
-        <div class="table-wrap" data-doi="{$data-doi}">
-            <xsl:apply-templates select="." mode="testing"/>
-        </div>
-    </xsl:template>
-
-    <xsl:template match="table-wrap/label" mode="captionLabel">
-        <span class="table-label">
-            <xsl:apply-templates/>
-        </span>
-        <xsl:text> </xsl:text>
-    </xsl:template>
-
-    <xsl:template match="caption">
-        <xsl:choose>
-            <!-- if article-title exists, make it as title.
-                     Otherwise, make source -->
-            <xsl:when test="parent::table-wrap">
-                <xsl:if test="following-sibling::graphic">
-                    <xsl:variable name="caption" select="parent::table-wrap/label/text()"/>
-                    <xsl:variable name="graphics" select="following-sibling::graphic/@xlink:href"/>
-                    <div class="fig-inline-img">
-                        <a href="{$graphics}" class="figure-expand-popup" title="{$caption}">
-                            <img data-img="{$graphics}" src="{$graphics}" alt="{$caption}" class="responsive-img" />
-                        </a>
-                    </div>
-                </xsl:if>
-                <div class="table-caption">
-                    <xsl:apply-templates select="parent::table-wrap/label" mode="captionLabel"/>
-                    <xsl:apply-templates/>
-                </div>
-            </xsl:when>
-            <xsl:otherwise>
-                <xsl:apply-templates/>
-            </xsl:otherwise>
-        </xsl:choose>
-    </xsl:template>
-
-    <xsl:template match="table-wrap/table">
-        <table>
-            <xsl:apply-templates/>
-        </table>
-    </xsl:template>
-
-    <!-- Handle other parts of table -->
-    <xsl:template match="thead | tr">
-        <xsl:copy>
-            <xsl:if test="@style">
-                <xsl:attribute name="style">
-                    <xsl:value-of select="@style"/>
-                </xsl:attribute>
-            </xsl:if>
-            <xsl:apply-templates/>
-        </xsl:copy>
-    </xsl:template>
-
-    <xsl:template match="tbody">
-        <xsl:copy>
-            <xsl:apply-templates/>
-        </xsl:copy>
-    </xsl:template>
-
-    <xsl:template match="th | td">
-        <xsl:copy>
-            <xsl:if test="@rowspan">
-                <xsl:attribute name="rowspan">
-                    <xsl:value-of select="@rowspan"/>
-                </xsl:attribute>
-            </xsl:if>
-            <xsl:if test="@colspan">
-                <xsl:attribute name="colspan">
-                    <xsl:value-of select="@colspan"/>
-                </xsl:attribute>
-            </xsl:if>
-
-            <!-- The author-callout-style-b family applies both background and foreground colour. -->
-            <xsl:variable name="class">
-                <xsl:if test="@align">
-                    <xsl:value-of select="concat(' table-', @align)"/>
-                </xsl:if>
-                <xsl:if test="@style and starts-with(@style, 'author-callout-style-b')">
-                    <xsl:value-of select="concat(' ', @style)"/>
-                </xsl:if>
-            </xsl:variable>
-
-            <xsl:if test="$class != ''">
-                <xsl:attribute name="class">
-                    <xsl:value-of select="substring-after($class, ' ')"/>
-                </xsl:attribute>
-            </xsl:if>
-
-            <xsl:if test="@style and not(starts-with(@style, 'author-callout-style-b'))">
-                <xsl:attribute name="style">
-                    <xsl:value-of select="@style"/>
-                </xsl:attribute>
-            </xsl:if>
-
-            <xsl:apply-templates/>
-        </xsl:copy>
-    </xsl:template>
-
-    <!-- Handle Table FootNote -->
-    <xsl:template match="table-wrap-foot">
-        <div class="table-foot">
-            <ul class="table-footnotes">
-                <xsl:apply-templates/>
-            </ul>
-        </div>
-    </xsl:template>
-
-    <xsl:template match="table-wrap-foot/fn">
-        <li class="fn">
-            <xsl:if test="@id">
-                <xsl:attribute name="id">
-                    <xsl:value-of select="@id"/>
-                </xsl:attribute>
-            </xsl:if>
-            <xsl:apply-templates/>
-        </li>
-    </xsl:template>
-
-    <xsl:template match="named-content">
-        <span>
-            <xsl:attribute name="class">
-                <xsl:value-of select="name()"/>
-                <xsl:if test="@content-type">
-                    <xsl:value-of select="concat(' ', @content-type)"/>
-                </xsl:if>
-            </xsl:attribute>
-            <xsl:apply-templates/>
-        </span>
-    </xsl:template>
-
-    <xsl:template match="inline-formula">
-        <span class="inline-formula">
-            <xsl:apply-templates/>
-        </span>
-    </xsl:template>
-
-    <!-- MathML Inline -->
-  <xsl:template match="alternatives/mml:math">
-    <span class="inline-formula mathml">
-      <math xmlns:mml="http://www.w3.org/1998/Math/MathML">
-      <xsl:copy-of select="text() | *"/>
-    </math>
-    </span>
-  </xsl:template>
-
-  <xsl:template match="alternatives/tex-math">
-  </xsl:template>
-
-  <xsl:template match="alternatives/graphic">
-  </xsl:template>
-
-    <xsl:template match="disp-formula">
-        <p class="disp-formula">
-            <xsl:if test="@id">
-                <xsl:attribute name="id"><xsl:value-of select="@id"/></xsl:attribute>
-            </xsl:if>
-            <xsl:apply-templates/>
-            <xsl:if test="label">
-                <span class="disp-formula-label">
-                    <xsl:value-of select="label/text()"/>
-                </span>
-            </xsl:if>
-        </p>
-    </xsl:template>
-
-
-      <xsl:template match="disp-formula/tex-math">
-    <div class="formula tex-math hidden">
-        <xsl:copy>
-          <xsl:apply-templates select="@* | node()"/>
-        </xsl:copy>
-    </div>
-  </xsl:template>
-
-  <xsl:template match="inline-formula/tex-math">
-    <span class="inline-formula tex-math hidden">
-        <xsl:copy>
-          <xsl:apply-templates select="@* | node()"/>
-        </xsl:copy>
-    </span>
-  </xsl:template>
-
-<<<<<<< HEAD
-  <xsl:template match="disp-formula/graphic">
-    <noscript>
-      <img class="noborder">
-        <xsl:call-template name="make-src"/>
-        <xsl:call-template name="make-id"/>
-      </img>
-    </noscript>
-  </xsl:template>
-
-  <xsl:template match="inline-formula/graphic">
-    <noscript>
-      <img class="noborder inline">
-        <xsl:call-template name="make-src"/>
-        <xsl:call-template name="make-id"/>
-      </img>
-    </noscript>
-  </xsl:template>
-
-=======
->>>>>>> 80685ddf
-  <!-- MathML Inline -->
-  <xsl:template match="inline-formula/mml:math">
-    <span class="inline-formula mathml">
-      <math xmlns:mml="http://www.w3.org/1998/Math/MathML">
-      <xsl:copy-of select="text() | *"/>
-    </math>
-    </span>
-  </xsl:template>
-
-  <!-- MathML in Div -->
-  <xsl:template match="disp-formula/mml:math">
-    <div class="math-formulae mathml">
-      <math xmlns:mml="http://www.w3.org/1998/Math/MathML">
-      <xsl:copy-of select="text() | *"/>
-    </math>
-    </div>
-  </xsl:template>
-
-    <!-- END Table Handling -->
-
-    <!-- Start Figure Handling -->
-    <!-- fig with atrtribute specific-use are supplement figures -->
-
-    <!-- NOTE: PATH/LINK to be replaced -->
-    <xsl:template match="fig-group">
-        <!-- set main figure's DOI -->
-        <xsl:variable name="data-doi" select="child::fig[1]/object-id[@pub-id-type='doi']/text()"/>
-        <div class="fig-group" id="{concat('fig-group-', count(preceding::fig-group)+1)}" data-doi="{$data-doi}">
-            <xsl:apply-templates select="." mode="testing"/>
-        </div>
-    </xsl:template>
-
-
-    <xsl:template match="fig | table-wrap | boxed-text | supplementary-material | media" mode="dc-description">
-        <xsl:param name="doi"/>
-        <xsl:variable name="data-dc-description">
-            <xsl:if test="caption/title">
-                <xsl:value-of select="concat(' ', caption/title)"/>
-            </xsl:if>
-            <xsl:for-each select="caption/p">
-                <xsl:if test="not(ext-link[@ext-link-type='doi']) and not(.//object-id[@pub-id-type='doi'])">
-                    <xsl:value-of select="concat(' ', .)"/>
-                </xsl:if>
-            </xsl:for-each>
-        </xsl:variable>
-        <div data-dc-description="{$doi}">
-            <xsl:value-of select="substring-after($data-dc-description, ' ')"/>
-        </div>
-    </xsl:template>
-
-    <!-- individual fig in fig-group -->
-
-    <xsl:template match="fig">
-        <xsl:variable name="data-doi" select="child::object-id[@pub-id-type='doi']/text()"/>
-        <div class="fig" data-doi="{$data-doi}">
-            <xsl:apply-templates select="." mode="testing"/>
-        </div>
-    </xsl:template>
-
-    <!-- fig caption -->
-    <xsl:template match="fig//caption">
-        <xsl:variable name="graphic-type">
-            <xsl:choose>
-                <xsl:when test="substring-after(../graphic/@xlink:href, '.') = 'gif'">
-                    <xsl:value-of select="'animation'"/>
-                </xsl:when>
-                <xsl:otherwise>
-                    <xsl:value-of select="'graphic'"/>
-                </xsl:otherwise>
-            </xsl:choose>
-        </xsl:variable>
-        <xsl:choose>
-            <xsl:when test="not(parent::supplementary-material)">
-                <div class="fig-caption">
-                    <xsl:variable name="graphics" select="../graphic/@xlink:href"/>
-
-                    <span class="fig-label">
-                        <xsl:value-of select="../label/text()"/>
-                    </span>
-                    <xsl:text> </xsl:text>
-                    <xsl:apply-templates/>
-                </div>
-            </xsl:when>
-            <xsl:otherwise>
-                <xsl:apply-templates select="../label" mode="supplementary-material"/>
-                <xsl:apply-templates/>
-            </xsl:otherwise>
-        </xsl:choose>
-    </xsl:template>
-
-    <xsl:template match="supplementary-material/label">
-        <xsl:apply-templates select="." mode="supplementary-material"/>
-    </xsl:template>
-
-    <xsl:template match="label" mode="supplementary-material">
-        <span class="supplementary-material-label">
-            <xsl:value-of select="."/>
-        </span>
-    </xsl:template>
-
-    <xsl:template match="fig//caption/title | supplementary-material/caption/title">
-        <span class="caption-title">
-            <xsl:apply-templates/>
-        </span>
-    </xsl:template>
-
-    <!-- END Figure Handling -->
-
-    <!-- body content -->
-    <xsl:template match="body">
-        <div class="acta-article-decision-letter">
-            <xsl:apply-templates/>
-        </div>
-        <div id='main-text'>
-            <div class="article fulltext-view">
-                <xsl:apply-templates mode="testing"/>
-                <xsl:call-template name="appendices-main-text"/>
-            </div>
-        </div>
-        <div id="main-figures">
-            <xsl:for-each select=".//fig[not(@specific-use)][not(parent::fig-group)] | .//fig-group">
-                <xsl:apply-templates select="."/>
-            </xsl:for-each>
-        </div>
-    </xsl:template>
-
-    <xsl:template
-            match="sec[not(@sec-type='additional-information')][not(@sec-type='datasets')][not(@sec-type='supplementary-material')]"
-            mode="testing">
-        <div>
-            <xsl:if test="@sec-type">
-                <xsl:attribute name="class">
-                    <xsl:value-of select="concat('section ', translate(./@sec-type, '|', '-'))"/>
-                </xsl:attribute>
-            </xsl:if>
-            <xsl:if test="@id">
-                <xsl:attribute name="id">
-                    <xsl:value-of select="@id"/>
-                </xsl:attribute>
-            </xsl:if>
-            <xsl:if test="not(@sec-type)">
-                <xsl:attribute name="class">
-                    <xsl:value-of select="'subsection'"/>
-                </xsl:attribute>
-            </xsl:if>
-            <xsl:apply-templates mode="testing"/>
-        </div>
-    </xsl:template>
-
-    <xsl:template match="xref" mode="testing">
-        <xsl:choose>
-            <xsl:when test="ancestor::fn">
-                <span class="xref-table">
-                    <xsl:apply-templates/>
-                </span>
-            </xsl:when>
-            <xsl:otherwise>
-                <a>
-                    <xsl:attribute name="class">
-                        <xsl:value-of select="concat('xref-', ./@ref-type)"/>
-                    </xsl:attribute>
-                    <xsl:attribute name="href">
-                        <!-- If xref has multiple elements in rid, then the link should points to 1st -->
-                        <xsl:choose>
-                            <xsl:when test="contains(@rid, ' ')">
-                                <xsl:value-of select="concat('#',substring-before(@rid, ' '))"/>
-                            </xsl:when>
-                            <xsl:otherwise>
-                                <xsl:value-of select="concat('#',@rid)"/>
-                            </xsl:otherwise>
-                        </xsl:choose>
-
-                    </xsl:attribute>
-                    <xsl:apply-templates/>
-                </a>
-            </xsl:otherwise>
-        </xsl:choose>
-    </xsl:template>
-
-    <xsl:template match="table-wrap" mode="testing">
-        <div class="table-expansion">
-            <xsl:if test="@id">
-                <xsl:attribute name="id">
-                    <xsl:value-of select="@id"/>
-                </xsl:attribute>
-            </xsl:if>
-            <xsl:apply-templates/>
-        </div>
-    </xsl:template>
-
-    <xsl:template match="boxed-text" mode="testing">
-        <!-- For the citation links, take the id from the boxed-text -->
-        <xsl:choose>
-            <xsl:when test="child::object-id[@pub-id-type='doi']/text()!=''">
-                <div class="boxed-text">
-                    <xsl:attribute name="id">
-                        <xsl:value-of select="@id"/>
-                    </xsl:attribute>
-                    <xsl:apply-templates/>
-                </div>
-            </xsl:when>
-            <xsl:otherwise>
-                <div>
-                    <xsl:attribute name="class">
-                        <xsl:value-of select="'boxed-text'"/>
-                        <xsl:if test="//article/@article-type != 'research-article' and .//inline-graphic">
-                            <xsl:value-of select="' insight-image'"/>
-                        </xsl:if>
-                    </xsl:attribute>
-                    <xsl:apply-templates/>
-                </div>
-            </xsl:otherwise>
-        </xsl:choose>
-    </xsl:template>
-
-    <xsl:template match="//graphic[not(ancestor::fig) and not(ancestor::alternatives)]">
-        <xsl:variable name="caption" select="child::caption/text()"/>
-        <xsl:variable name="graphics" select="./@xlink:href"/>
-        <div class="fig-inline-img-set">
-            <div class="acta-fig-image-caption-wrapper">
-                <div class="fig-expansion">
-                    <div class="fig-inline-img">
-                        <a href="{$graphics}" class="figure-expand-popup" title="{$caption}">
-                            <img data-img="{$graphics}" src="{$graphics}" alt="{$caption}"/>
-                        </a>
-                    </div>
-                    <xsl:apply-templates/>
-                </div>
-            </div>
-        </div>
-    </xsl:template>
-
-
-    <xsl:template match="fig" mode="testing">
-        <xsl:variable name="caption" select="child::label/text()"/>
-        <xsl:variable name="id">
-            <xsl:value-of select="@id"/>
-        </xsl:variable>
-        <xsl:variable name="graphic-type">
-            <xsl:choose>
-                <xsl:when test="substring-after(child::graphic/@xlink:href, '.') = 'gif'">
-                    <xsl:value-of select="'animation'"/>
-                </xsl:when>
-                <xsl:otherwise>
-                    <xsl:value-of select="'graphic'"/>
-                </xsl:otherwise>
-            </xsl:choose>
-        </xsl:variable>
-        <xsl:variable name="graphics" select="graphic/@xlink:href"/>
-        <div id="{$id}" class="fig-inline-img-set">
-            <div class="acta-fig-image-caption-wrapper">
-                <div class="fig-expansion">
-                    <div class="fig-inline-img">
-                        <a href="{$graphics}" class="figure-expand-popup" title="{$caption}">
-                            <img data-img="{$graphics}" src="{$graphics}" alt="{$caption}" class="responsive-img" />
-                        </a>
-                    </div>
-                    <xsl:apply-templates/>
-                </div>
-            </div>
-        </div>
-    </xsl:template>
-
-    <xsl:template match="fig-group" mode="testing">
-        <!-- set main figure's DOI -->
-        <div class="fig-inline-img-set-carousel">
-            <div class="acta-fig-slider-wrapper">
-                <div class="acta-fig-slider">
-                    <div class="acta-fig-slider-img acta-fig-slider-primary">
-                        <!-- use variables to set src and alt -->
-                        <xsl:variable name="primaryid" select="concat('#', child::fig[not(@specific-use)]/@id)"/>
-                        <xsl:variable name="primarycap" select="child::fig[not(@specific-use)]//label/text()"/>
-                        <xsl:variable name="graphichref" select="substring-before(concat(child::fig[not(@specific-use)]/graphic/@xlink:href, '.'), '.')"/>
-                        <a href="{$primaryid}">
-                            <img src="{$graphichref}" alt="{$primarycap}" class="responsive-img"/>
-                        </a>
-                    </div>
-                    <div class="figure-carousel-inner-wrapper">
-                        <div class="figure-carousel">
-                            <xsl:for-each select="child::fig[@specific-use]">
-                                <!-- use variables to set src and alt -->
-                                <xsl:variable name="secondarycap" select="child::label/text()"/>
-                                <xsl:variable name="secgraphichref" select="substring-before(concat(child::graphic/@xlink:href, '.'), '.')"/>
-                                <div class="acta-fig-slider-img acta-fig-slider-secondary">
-                                    <a href="#{@id}">
-                                        <img src="{$secgraphichref}" alt="{$secondarycap}" class="responsive-img"/>
-                                    </a>
-                                </div>
-                            </xsl:for-each>
-                        </div>
-                    </div>
-                </div>
-            </div>
-            <div class="acta-fig-image-caption-wrapper">
-                <xsl:apply-templates/>
-            </div>
-        </div>
-    </xsl:template>
-
-    <xsl:template match="media" mode="testing">
-        <xsl:choose>
-            <xsl:when test="@mimetype != 'video'">
-                <xsl:variable name="media-download-href"><xsl:value-of select="concat(substring-before(@xlink:href, '.'), '-download.', substring-after(@xlink:href, '.'))"/></xsl:variable>
-                <!-- if mimetype is application -->
-                <span class="inline-linked-media-wrapper">
-                    <a href="{$media-download-href}">
-                        <xsl:attribute name="download"/>
-                        <i class="icon-download-alt"></i>
-                        Download source data<span class="inline-linked-media-filename">
-                            [<xsl:value-of
-                                select="translate(translate(preceding-sibling::label, $uppercase, $smallcase), ' ', '-')"/>media-<xsl:value-of
-                                select="count(preceding::media[@mimetype = 'application']) + 1"/>.<xsl:value-of
-                                select="substring-after(@xlink:href, '.')"/>]
-                        </span>
-                    </a>
-                </span>
-            </xsl:when>
-            <xsl:otherwise>
-                <!-- otherwise -->
-                <div class="media video-content">
-                    <!-- set attribute -->
-                    <xsl:attribute name="id">
-                        <!-- <xsl:value-of select="concat('media-', @id)"/>-->
-                        <xsl:value-of select="@id"/>
-                    </xsl:attribute>
-                    <div class="media-inline video-inline">
-                        <div class="acta-inline-video">
-                            <xsl:text> [video-</xsl:text><xsl:value-of select="@id"/><xsl:text>-inline] </xsl:text>
-
-                            <div class="acta-video-links">
-                                <span class="acta-video-link acta-video-link-download">
-                                    <a href="[video-{@id}-download]"><xsl:attribute name="download"/>Download Video</a>
-
-                                </span>
-                            </div>
-                        </div>
-                    </div>
-                    <xsl:apply-templates/>
-                </div>
-            </xsl:otherwise>
-        </xsl:choose>
-    </xsl:template>
-    <!-- Acknowledgement -->
-
-    <xsl:template match="ack">
-        <h2>Acknowledgements</h2>
-        <div id="ack-1">
-            <xsl:apply-templates/>
-        </div>
-    </xsl:template>
-
-    <xsl:template match="ref-list">
-        <h2>References</h2>
-        <div id="reflist">
-            <xsl:apply-templates/>
-        </div>
-    </xsl:template>
-
-    <!-- START Reference Handling -->
-
-   <!-- ============================================================= -->
-  <!--  53. REF                                                      -->
-  <!-- ============================================================= -->
-
-  <!-- If ref/label, ref is a table row;
-    If count(ref/citation) > 1, each citation is a table row -->
-  <xsl:template match="ref">
-    <xsl:choose>
-      <xsl:when test="count(element-citation)=1">
-          <p id="{@id}">
-            <xsl:apply-templates select="element-citation | nlm-citation"/>
-          </p>
-      </xsl:when>
-      <xsl:otherwise>
-        <xsl:for-each select="element-citation | nlm-citation">
-            <p id="{@id}">
-            <xsl:if test="parent::ref/label">
-              <xsl:apply-templates select="parent::ref/label"/>
-            </xsl:if>
-            <xsl:apply-templates select="."/>
-            </p>
-        </xsl:for-each>
-        <xsl:for-each select="mixed-citation">
-          <xsl:variable name="pub-type" select="current()/@publication-type"/>
-<<<<<<< HEAD
-          <p id="{@id}">
-=======
-          <p id="{../@id}">
->>>>>>> 80685ddf
-            <xsl:if test="parent::ref/label">
-              <span class="mixed-label">
-                <xsl:value-of select="parent::ref/label"/><xsl:text>. </xsl:text>
-              </span>
-            </xsl:if>
-
-            <xsl:variable name="name-count" select="count(string-name)"/>
-            <xsl:variable name="name-count-minus-one" select="$name-count - 1"/>
-
-            <xsl:for-each select="string-name">
-              <xsl:if test="surname">
-                <xsl:value-of select="surname"/><xsl:text> </xsl:text><xsl:value-of select="given-names"/><xsl:choose><xsl:when test="position() = $name-count-minus-one"><xsl:text> and </xsl:text></xsl:when><xsl:when test="$name-count &gt; 2 and position() != $name-count"><xsl:text>, </xsl:text></xsl:when></xsl:choose>
-              </xsl:if>
-            </xsl:for-each>
-
-            <!-- Handle book stuff -->
-            <xsl:if test="$pub-type = 'book'">
-              <xsl:if test="year">
-<<<<<<< HEAD
-                <xsl:text> </xsl:text><xsl:value-of select="year"/>
-              </xsl:if>
-
-              <xsl:if test="chapter-title">
-                <xsl:text> </xsl:text><xsl:value-of select="chapter-title"/><xsl:text> In: </xsl:text>
-=======
-                <xsl:text> </xsl:text><xsl:value-of select="year"/><xsl:text> </xsl:text>
-              </xsl:if>
-
-              <xsl:if test="chapter-title">
-                <xsl:text> </xsl:text><xsl:value-of select="chapter-title"/><xsl:text>. In: </xsl:text>
->>>>>>> 80685ddf
-              </xsl:if>
-
-              <xsl:if test="person-group and person-group/@person-group-type = 'editor'">
-                <xsl:variable name="eds-name-count" select="count(person-group/string-name)"/>
-<<<<<<< HEAD
-                <xsl:for-each select="person-group/string-name">
-                  <xsl:if test="surname">
-                    <xsl:value-of select="surname"/><xsl:text> </xsl:text><xsl:value-of select="given-names"/><xsl:choose><xsl:when test="position() = $name-count-minus-one"><xsl:text> and </xsl:text></xsl:when><xsl:when test="$name-count &gt; 2 and position() != $name-count"><xsl:text>, </xsl:text></xsl:when></xsl:choose>
-                  </xsl:if>
-                </xsl:for-each>
-                <xsl:text> </xsl:text>
-                <xsl:choose><xsl:when test="$eds-name-count &gt; 1">(eds.)</xsl:when><xsl:otherwise>(ed.)</xsl:otherwise></xsl:choose>
-                <xsl:text> </xsl:text>
-                <xsl:value-of select="source"/><xsl:text>, </xsl:text>
-              </xsl:if>
-
-=======
-                <xsl:variable name="eds-name-count-minus-one" select="$eds-name-count - 1"/>
-                <xsl:for-each select="person-group/string-name">
-                  <xsl:if test="surname">
-                    <xsl:value-of select="surname"/><xsl:text> </xsl:text><xsl:value-of select="given-names"/><xsl:choose><xsl:when test="position() = $eds-name-count-minus-one"><xsl:text> and </xsl:text></xsl:when><xsl:when test="$eds-name-count &gt; 2 and position() != $eds-name-count"><xsl:text>, </xsl:text></xsl:when></xsl:choose>
-                  </xsl:if>
-                </xsl:for-each>
-                <xsl:text> </xsl:text>
-                <xsl:choose><xsl:when test="$eds-name-count &gt; 1">(eds.)</xsl:when><xsl:otherwise>(ed.)</xsl:otherwise></xsl:choose><xsl:text>, </xsl:text>
-              </xsl:if>
-
-                <xsl:text> </xsl:text>
-              <xsl:element name="i"><xsl:value-of select="source"/></xsl:element><xsl:text>, </xsl:text>
-
->>>>>>> 80685ddf
-              <xsl:if test="fpage"><xsl:value-of select="fpage"/></xsl:if>
-              <xsl:if test="fpage and lpage">-</xsl:if>
-              <xsl:if test="lpage"><xsl:value-of select="lpage"/></xsl:if>
-              <xsl:if test="fpage or lpage">. </xsl:if>
-              <xsl:if test="publisher-loc"><xsl:value-of select="publisher-loc"></xsl:value-of></xsl:if>
-              <xsl:if test="publisher-loc and publisher-name">: </xsl:if>
-              <xsl:if test="publisher-name"><xsl:value-of select="publisher-name"/></xsl:if>
-
-            </xsl:if>
-
-            <!-- Handled article -->
-            <xsl:if test="$pub-type = 'journal'">
-              <xsl:if test="year">
-                <xsl:text> (</xsl:text><xsl:value-of select="year"/><xsl:text>) </xsl:text>
-              </xsl:if>
-              <xsl:text>"</xsl:text><xsl:value-of select="article-title"/><xsl:text>", </xsl:text>
-<<<<<<< HEAD
-              <xsl:value-of select="source"/><xsl:text>. </xsl:text>
-=======
-              <xsl:element name="i"><xsl:value-of select="source"/></xsl:element><xsl:text>. </xsl:text>
->>>>>>> 80685ddf
-              <xsl:if test="volume">
-                <xsl:text>(</xsl:text><xsl:value-of select="volume"/><xsl:text>)</xsl:text>
-              </xsl:if>
-              <xsl:if test="issue">
-                <xsl:value-of select="issue"/>
-              </xsl:if>
-            </xsl:if>
-
-
-          </p>
-        </xsl:for-each>
-      </xsl:otherwise>
-    </xsl:choose>
-  </xsl:template>
-
-  <!-- becomes content of table cell, column 1-->
-  <xsl:template match="ref/label | element-citation/label">
-    <strong>
-      <em>
-        <xsl:apply-templates/>
-        <xsl:text>. </xsl:text>
-      </em>
-    </strong>
-  </xsl:template>
-
-
-  <!-- ============================================================= -->
-  <!--  54. CITATION (for NLM Archiving DTD)                         -->
-  <!-- ============================================================= -->
-
-  <!-- The citation model is mixed-context, so it is processed
-     with an apply-templates (as for a paragraph)
-       -except-
-     if there is no PCDATA (only elements), spacing and punctuation
-     also must be supplied = mode nscitation. -->
-
-  <xsl:template match="ref/element-citation">
-
-    <xsl:choose>
-      <!-- if has no significant text content, presume that
-           punctuation is not supplied in the source XML
-           = transform will supply it. -->
-      <xsl:when test="not(text()[normalize-space()])">
-        <xsl:apply-templates mode="none"/>
-      </xsl:when>
-
-      <!-- mixed-content, processed as paragraph -->
-      <xsl:otherwise>
-        <xsl:apply-templates mode="nscitation"/>
-      </xsl:otherwise>
-    </xsl:choose>
-
-  </xsl:template>
-
-
-  <!-- ============================================================= -->
-  <!--  55. NLM-CITATION (for NLM Publishing DTD)                    -->
-  <!-- ============================================================= -->
-
-  <!-- The nlm-citation model allows only element content, so
-     it takes a pull template and adds punctuation. -->
-
-  <!-- Processing of nlm-citation uses several modes, including
-     citation, book, edited-book, conf, inconf, and mode "none".   -->
-
-  <!-- Each citation-type is handled in its own template. -->
-
-
-  <!-- Book or thesis -->
-  <xsl:template
-    match="ref/nlm-citation[@citation-type='book']
-                   | ref/nlm-citation[@citation-type='thesis']">
-
-    <xsl:variable name="augroupcount" select="count(person-group) + count(collab)"/>
-
-    <xsl:choose>
-
-      <xsl:when
-        test="$augroupcount>1 and
-                    person-group[@person-group-type!='author'] and
-                    article-title ">
-        <xsl:apply-templates select="person-group[@person-group-type='author']" mode="book"/>
-        <xsl:apply-templates select="collab" mode="book"/>
-        <xsl:apply-templates select="article-title" mode="editedbook"/>
-        <xsl:text>In: </xsl:text>
-        <xsl:apply-templates
-          select="person-group[@person-group-type='editor']
-                                 | person-group[@person-group-type='allauthors']
-                                 | person-group[@person-group-type='translator']
-                                 | person-group[@person-group-type='transed'] "
-          mode="book"/>
-        <xsl:apply-templates select="source" mode="book"/>
-        <xsl:apply-templates select="edition" mode="book"/>
-        <xsl:apply-templates select="volume" mode="book"/>
-        <xsl:apply-templates select="trans-source" mode="book"/>
-        <xsl:apply-templates select="publisher-name | publisher-loc" mode="none"/>
-        <xsl:apply-templates select="year | month | time-stamp | season | access-date" mode="book"/>
-        <xsl:apply-templates select="fpage | lpage" mode="book"/>
-      </xsl:when>
-
-      <xsl:when
-        test="person-group[@person-group-type='author'] or
-                    person-group[@person-group-type='compiler']">
-        <xsl:apply-templates
-          select="person-group[@person-group-type='author']
-                                 | person-group[@person-group-type='compiler']"
-          mode="book"/>
-        <xsl:apply-templates select="collab" mode="book"/>
-        <xsl:apply-templates select="source" mode="book"/>
-        <xsl:apply-templates select="edition" mode="book"/>
-        <xsl:apply-templates
-          select="person-group[@person-group-type='editor']
-                                 | person-group[@person-group-type='translator']
-                                 | person-group[@person-group-type='transed'] "
-          mode="book"/>
-        <xsl:apply-templates select="volume" mode="book"/>
-        <xsl:apply-templates select="trans-source" mode="book"/>
-        <xsl:apply-templates select="publisher-name | publisher-loc" mode="none"/>
-        <xsl:apply-templates select="year | month | time-stamp | season | access-date" mode="book"/>
-        <xsl:apply-templates select="article-title | fpage | lpage" mode="book"/>
-      </xsl:when>
-
-      <xsl:otherwise>
-        <xsl:apply-templates
-          select="person-group[@person-group-type='editor']
-                                 | person-group[@person-group-type='translator']
-                                 | person-group[@person-group-type='transed']
-                                 | person-group[@person-group-type='guest-editor']"
-          mode="book"/>
-        <xsl:apply-templates select="collab" mode="book"/>
-        <xsl:apply-templates select="source" mode="book"/>
-        <xsl:apply-templates select="edition" mode="book"/>
-        <xsl:apply-templates select="volume" mode="book"/>
-        <xsl:apply-templates select="trans-source" mode="book"/>
-        <xsl:apply-templates select="publisher-name | publisher-loc" mode="none"/>
-        <xsl:apply-templates select="year | month | time-stamp | season | access-date" mode="book"/>
-        <xsl:apply-templates select="article-title | fpage | lpage" mode="book"/>
-      </xsl:otherwise>
-    </xsl:choose>
-
-    <xsl:call-template name="citation-tag-ends"/>
-  </xsl:template>
-
-
-  <!-- Conference proceedings -->
-  <xsl:template match="ref/nlm-citation[@citation-type='confproc']">
-
-    <xsl:variable name="augroupcount" select="count(person-group) + count(collab)"/>
-
-    <xsl:choose>
-      <xsl:when test="$augroupcount>1 and person-group[@person-group-type!='author']">
-        <xsl:apply-templates select="person-group[@person-group-type='author']" mode="book"/>
-        <xsl:apply-templates select="collab"/>
-        <xsl:apply-templates select="article-title" mode="inconf"/>
-        <xsl:text>In: </xsl:text>
-        <xsl:apply-templates
-          select="person-group[@person-group-type='editor']
-                                 | person-group[@person-group-type='allauthors']
-                                 | person-group[@person-group-type='translator']
-                                 | person-group[@person-group-type='transed'] "
-          mode="book"/>
-        <xsl:apply-templates select="source" mode="conf"/>
-        <xsl:apply-templates select="conf-name | conf-date | conf-loc" mode="conf"/>
-        <xsl:apply-templates select="publisher-loc" mode="none"/>
-        <xsl:apply-templates select="publisher-name" mode="none"/>
-        <xsl:apply-templates select="year | month | time-stamp | season | access-date" mode="book"/>
-        <xsl:apply-templates select="fpage | lpage" mode="book"/>
-      </xsl:when>
-
-      <xsl:otherwise>
-        <xsl:apply-templates select="person-group" mode="book"/>
-        <xsl:apply-templates select="collab" mode="book"/>
-        <xsl:apply-templates select="article-title" mode="conf"/>
-        <xsl:apply-templates select="source" mode="conf"/>
-        <xsl:apply-templates select="conf-name | conf-date | conf-loc" mode="conf"/>
-        <xsl:apply-templates select="publisher-loc" mode="none"/>
-        <xsl:apply-templates select="publisher-name" mode="none"/>
-        <xsl:apply-templates select="year | month | time-stamp | season | access-date" mode="book"/>
-        <xsl:apply-templates select="fpage | lpage" mode="book"/>
-      </xsl:otherwise>
-    </xsl:choose>
-
-    <xsl:call-template name="citation-tag-ends"/>
-  </xsl:template>
-
-
-  <!-- Government and other reports, other, web, and commun -->
-  <xsl:template
-    match="ref/nlm-citation[@citation-type='gov']
-                   | ref/nlm-citation[@citation-type='web']
-                   | ref/nlm-citation[@citation-type='commun']
-                   | ref/nlm-citation[@citation-type='other']">
-
-    <xsl:apply-templates select="person-group" mode="book"/>
-
-    <xsl:apply-templates select="collab"/>
-
-    <xsl:choose>
-      <xsl:when test="publisher-loc | publisher-name">
-        <xsl:apply-templates select="source" mode="book"/>
-        <xsl:choose>
-          <xsl:when test="@citation-type='web'">
-            <xsl:apply-templates select="edition" mode="none"/>
-          </xsl:when>
-          <xsl:otherwise>
-            <xsl:apply-templates select="edition"/>
-          </xsl:otherwise>
-        </xsl:choose>
-
-        <xsl:apply-templates select="publisher-loc" mode="none"/>
-        <xsl:apply-templates select="publisher-name" mode="none"/>
-        <xsl:apply-templates select="year | month | time-stamp | season | access-date" mode="book"/>
-        <strong><xsl:apply-templates select="article-title|gov" mode="none"/></strong>
-      </xsl:when>
-
-      <xsl:otherwise>
-        <xsl:apply-templates select="article-title|gov" mode="book"/>
-        <xsl:apply-templates select="source" mode="book"/>
-        <xsl:apply-templates select="edition"/>
-        <xsl:apply-templates select="publisher-loc" mode="none"/>
-        <xsl:apply-templates select="publisher-name" mode="none"/>
-        <xsl:apply-templates select="year | month | time-stamp | season | access-date" mode="book"/>
-      </xsl:otherwise>
-    </xsl:choose>
-
-    <xsl:apply-templates select="fpage | lpage" mode="book"/>
-
-    <xsl:call-template name="citation-tag-ends"/>
-
-  </xsl:template>
-
-
-  <!-- Patents  -->
-  <xsl:template match="ref/nlm-citation[@citation-type='patent']">
-
-    <xsl:apply-templates select="person-group" mode="book"/>
-    <xsl:apply-templates select="collab" mode="book"/>
-    <xsl:apply-templates select="article-title | trans-title" mode="none"/>
-    <xsl:apply-templates select="source" mode="none"/>
-    <xsl:apply-templates select="patent" mode="none"/>
-    <xsl:apply-templates select="year | month | time-stamp | season | access-date" mode="book"/>
-    <xsl:apply-templates select="fpage | lpage" mode="book"/>
-
-    <xsl:call-template name="citation-tag-ends"/>
-
-  </xsl:template>
-
-
-  <!-- Discussion  -->
-  <xsl:template match="ref/nlm-citation[@citation-type='discussion']">
-
-    <xsl:apply-templates select="person-group" mode="book"/>
-    <xsl:apply-templates select="collab"/>
-    <xsl:apply-templates select="article-title" mode="editedbook"/>
-    <xsl:text>In: </xsl:text>
-    <xsl:apply-templates select="source" mode="none"/>
-
-    <xsl:if test="publisher-name | publisher-loc">
-      <xsl:text> [</xsl:text>
-      <xsl:apply-templates select="publisher-loc" mode="none"/>
-      <xsl:value-of select="publisher-name"/>
-      <xsl:text>]; </xsl:text>
-    </xsl:if>
-
-    <xsl:apply-templates select="year | month | time-stamp | season | access-date" mode="book"/>
-    <xsl:apply-templates select="fpage | lpage" mode="book"/>
-
-    <xsl:call-template name="citation-tag-ends"/>
-  </xsl:template>
-
-
-  <!-- If none of the above citation-types applies,
-     use mode="none". This generates punctuation. -->
-  <!-- (e.g., citation-type="journal"              -->
-  <xsl:template match="nlm-citation">
-
-    <xsl:apply-templates
-      select="*[not(self::annotation) and
-                                 not(self::edition) and
-                                 not(self::lpage) and
-                                 not(self::comment)]|text()"
-      mode="none"/>
-
-    <xsl:call-template name="citation-tag-ends"/>
-
-  </xsl:template>
-
-
-  <!-- ============================================================= -->
-  <!-- person-group, mode=book                                       -->
-  <!-- ============================================================= -->
-
-  <xsl:template match="person-group" mode="book">
-
-    <!-- XX needs fix, value is not a nodeset on the when -->
-    <!--
-  <xsl:choose>
-
-    <xsl:when test="@person-group-type='editor'
-                  | @person-group-type='assignee'
-                  | @person-group-type='translator'
-                  | @person-group-type='transed'
-                  | @person-group-type='guest-editor'
-                  | @person-group-type='compiler'
-                  | @person-group-type='inventor'
-                  | @person-group-type='allauthors'">
-
-      <xsl:call-template name="make-persons-in-mode"/>
-      <xsl:call-template name="choose-person-type-string"/>
-      <xsl:call-template name="choose-person-group-end-punct"/>
-
-    </xsl:when>
-
-    <xsl:otherwise>
-      <xsl:apply-templates mode="book"/>
-    </xsl:otherwise>
-
-  </xsl:choose>
--->
-
-    <xsl:call-template name="make-persons-in-mode"/>
-    <xsl:call-template name="choose-person-group-end-punct"/>
-
-  </xsl:template>
-
-
-
-  <!-- if given names aren't all-caps, use book mode -->
-
-  <xsl:template name="make-persons-in-mode">
-
-    <xsl:variable name="gnms" select="string(descendant::given-names)"/>
-
-    <xsl:variable name="GNMS"
-      select="translate($gnms,
-      'abcdefghjiklmnopqrstuvwxyz',
-      'ABCDEFGHJIKLMNOPQRSTUVWXYZ')"/>
-
-    <xsl:choose>
-      <xsl:when test="$gnms=$GNMS">
-        <xsl:apply-templates/>
-      </xsl:when>
-      <xsl:otherwise>
-        <xsl:apply-templates mode="book"/>
-      </xsl:otherwise>
-    </xsl:choose>
-
-  </xsl:template>
-
-  <xsl:template name="choose-person-group-end-punct">
-
-    <xsl:choose>
-      <!-- compiler is an exception to the usual choice pattern -->
-      <xsl:when test="@person-group-type='compiler'">
-        <xsl:text>. </xsl:text>
-      </xsl:when>
-
-      <!-- the usual choice pattern: semi-colon or period? -->
-      <xsl:when test="following-sibling::person-group">
-        <xsl:text>; </xsl:text>
-      </xsl:when>
-      <xsl:otherwise>
-        <xsl:text>. </xsl:text>
-      </xsl:otherwise>
-    </xsl:choose>
-
-  </xsl:template>
-
-
-  <!-- ============================================================= -->
-  <!--  56. Citation subparts (mode "none" separately at end)        -->
-  <!-- ============================================================= -->
-
-  <!-- names -->
-
-  <xsl:template match="name" mode="nscitation">
-    <xsl:value-of select="surname"/>
-    <xsl:text>, </xsl:text>
-    <xsl:value-of select="given-names"/>
-    <xsl:text></xsl:text>
-  </xsl:template>
-
-
-  <xsl:template match="name" mode="book">
-    <xsl:variable name="nodetotal" select="count(../*)"/>
-    <xsl:variable name="penult" select="count(../*)-1"/>
-    <xsl:variable name="position" select="position()"/>
-
-    <xsl:choose>
-
-      <!-- if given-names -->
-      <xsl:when test="given-names">
-        <xsl:apply-templates select="surname"/>
-        <xsl:text>, </xsl:text>
-        <xsl:call-template name="firstnames">
-          <xsl:with-param name="nodetotal" select="$nodetotal"/>
-          <xsl:with-param name="position" select="$position"/>
-          <xsl:with-param name="names" select="given-names"/>
-          <xsl:with-param name="pgtype">
-            <xsl:choose>
-              <xsl:when test="parent::person-group[@person-group-type]">
-                <xsl:value-of select="parent::person-group/@person-group-type"/>
-              </xsl:when>
-              <xsl:otherwise>
-                <xsl:value-of select="'author'"/>
-              </xsl:otherwise>
-            </xsl:choose>
-          </xsl:with-param>
-        </xsl:call-template>
-
-        <xsl:if test="suffix">
-          <xsl:text>, </xsl:text>
-          <xsl:apply-templates select="suffix"/>
-        </xsl:if>
-      </xsl:when>
-
-      <!-- if no given-names -->
-      <xsl:otherwise>
-        <xsl:apply-templates select="surname"/>
-      </xsl:otherwise>
-    </xsl:choose>
-
-    <xsl:choose>
-      <!-- if have aff -->
-      <xsl:when test="following-sibling::aff"/>
-
-      <!-- if don't have aff -->
-      <xsl:otherwise>
-        <xsl:choose>
-
-          <!-- if part of person-group -->
-          <xsl:when test="parent::person-group/@person-group-type">
-            <xsl:choose>
-
-              <!-- if author -->
-              <xsl:when test="parent::person-group/@person-group-type='author'">
-                <xsl:choose>
-                  <xsl:when test="$nodetotal=$position">. </xsl:when>
-                  <xsl:when test="$penult=$position">
-                    <xsl:choose>
-                      <xsl:when test="following-sibling::etal">, </xsl:when>
-                      <xsl:otherwise>; </xsl:otherwise>
-                    </xsl:choose>
-                  </xsl:when>
-                  <xsl:otherwise>; </xsl:otherwise>
-                </xsl:choose>
-              </xsl:when>
-
-              <!-- if not author -->
-              <xsl:otherwise>
-                <xsl:choose>
-                  <xsl:when test="$nodetotal=$position"/>
-                  <xsl:when test="$penult=$position">
-                    <xsl:choose>
-                      <xsl:when test="following-sibling::etal">, </xsl:when>
-                      <xsl:otherwise>; </xsl:otherwise>
-                    </xsl:choose>
-                  </xsl:when>
-                  <xsl:otherwise>; </xsl:otherwise>
-                </xsl:choose>
-              </xsl:otherwise>
-            </xsl:choose>
-          </xsl:when>
-
-          <!-- if not part of person-group -->
-          <xsl:otherwise>
-            <xsl:choose>
-              <xsl:when test="$nodetotal=$position">. </xsl:when>
-              <xsl:when test="$penult=$position">
-                <xsl:choose>
-                  <xsl:when test="following-sibling::etal">, </xsl:when>
-                  <xsl:otherwise>; </xsl:otherwise>
-                </xsl:choose>
-              </xsl:when>
-              <xsl:otherwise>; </xsl:otherwise>
-            </xsl:choose>
-          </xsl:otherwise>
-        </xsl:choose>
-      </xsl:otherwise>
-
-    </xsl:choose>
-  </xsl:template>
-
-
-  <xsl:template match="collab" mode="book">
-    <xsl:apply-templates/>
-    <xsl:if test="@collab-type='compilers'">
-      <xsl:text>, </xsl:text>
-      <xsl:value-of select="@collab-type"/>
-    </xsl:if>
-    <xsl:if test="@collab-type='assignee'">
-      <xsl:text>, </xsl:text>
-      <xsl:value-of select="@collab-type"/>
-    </xsl:if>
-    <xsl:text>. </xsl:text>
-  </xsl:template>
-
-  <xsl:template match="etal" mode="book">
-    <xsl:text>et al.</xsl:text>
-    <xsl:choose>
-      <xsl:when test="parent::person-group/@person-group-type">
-        <xsl:choose>
-          <xsl:when test="parent::person-group/@person-group-type='author'">
-            <xsl:text> </xsl:text>
-          </xsl:when>
-          <xsl:otherwise/>
-        </xsl:choose>
-      </xsl:when>
-
-      <xsl:otherwise>
-        <xsl:text> </xsl:text>
-      </xsl:otherwise>
-    </xsl:choose>
-  </xsl:template>
-
-  <!-- affiliations -->
-
-  <xsl:template match="aff" mode="book">
-    <xsl:variable name="nodetotal" select="count(../*)"/>
-    <xsl:variable name="position" select="position()"/>
-
-    <xsl:text> (</xsl:text>
-    <xsl:apply-templates/>
-    <xsl:text>)</xsl:text>
-
-    <xsl:choose>
-      <xsl:when test="$nodetotal=$position">. </xsl:when>
-      <xsl:otherwise>, </xsl:otherwise>
-    </xsl:choose>
-  </xsl:template>
-
-
-
-  <!-- publication info -->
-
-  <xsl:template match="article-title" mode="nscitation">
-    <xsl:apply-templates/>
-  </xsl:template>
-
-  <xsl:template match="article-title" mode="book">
-    <xsl:apply-templates/>
-
-    <xsl:choose>
-      <xsl:when test="../fpage or ../lpage">
-        <xsl:text>; </xsl:text>
-      </xsl:when>
-      <xsl:otherwise>
-        <xsl:text>. </xsl:text>
-      </xsl:otherwise>
-    </xsl:choose>
-  </xsl:template>
-
-  <xsl:template match="article-title" mode="editedbook">
-    <xsl:apply-templates/>
-    <xsl:text>. </xsl:text>
-  </xsl:template>
-
-  <xsl:template match="article-title" mode="conf">
-    <xsl:apply-templates/>
-    <xsl:choose>
-      <xsl:when test="../conf-name">
-        <xsl:text>. </xsl:text>
-      </xsl:when>
-      <xsl:otherwise>
-        <xsl:text>; </xsl:text>
-      </xsl:otherwise>
-    </xsl:choose>
-  </xsl:template>
-
-  <xsl:template match="article-title" mode="inconf">
-    <xsl:apply-templates/>
-    <xsl:text>. </xsl:text>
-  </xsl:template>
-
-
-
-  <xsl:template match="source" mode="nscitation">
-    <em>
-      <xsl:apply-templates/>
-    </em>
-  </xsl:template>
-
-  <xsl:template match="source" mode="book">
-    <xsl:choose>
-
-      <xsl:when test="../trans-source">
-        <xsl:apply-templates/>
-        <xsl:choose>
-          <xsl:when test="../volume | ../edition">
-            <xsl:text>. </xsl:text>
-          </xsl:when>
-          <xsl:otherwise>
-            <xsl:text> </xsl:text>
-          </xsl:otherwise>
-        </xsl:choose>
-      </xsl:when>
-
-      <xsl:otherwise>
-        <xsl:apply-templates/>
-        <xsl:text>. </xsl:text>
-      </xsl:otherwise>
-    </xsl:choose>
-  </xsl:template>
-
-  <xsl:template match="source" mode="conf">
-    <xsl:apply-templates/>
-    <xsl:text>; </xsl:text>
-  </xsl:template>
-
-  <xsl:template match="trans-source" mode="book">
-    <xsl:text> [</xsl:text>
-    <xsl:apply-templates/>
-    <xsl:text>]. </xsl:text>
-  </xsl:template>
-
-  <xsl:template match="volume" mode="nscitation">
-    <xsl:text> </xsl:text>
-    <xsl:apply-templates/>
-  </xsl:template>
-
-  <xsl:template match="volume | edition" mode="book">
-    <xsl:apply-templates/>
-    <xsl:if test="@collab-type='compilers'">
-      <xsl:text>, </xsl:text>
-      <xsl:value-of select="@collab-type"/>
-    </xsl:if>
-    <xsl:if test="@collab-type='assignee'">
-      <xsl:text>, </xsl:text>
-      <xsl:value-of select="@collab-type"/>
-    </xsl:if>
-    <xsl:text>. </xsl:text>
-  </xsl:template>
-
-  <!-- dates -->
-
-  <xsl:template match="month" mode="nscitation">
-    <xsl:apply-templates/>
-  </xsl:template>
-
-  <xsl:template match="month" mode="book">
-    <xsl:variable name="month" select="."/>
-    <xsl:choose>
-      <xsl:when test="$month='01' or $month='1' or $month='January'">Jan</xsl:when>
-      <xsl:when test="$month='02' or $month='2' or $month='February'">Feb</xsl:when>
-      <xsl:when test="$month='03' or $month='3' or $month='March'">Mar</xsl:when>
-      <xsl:when test="$month='04' or $month='4' or $month='April'">Apr</xsl:when>
-      <xsl:when test="$month='05' or $month='5' or $month='May'">May</xsl:when>
-      <xsl:when test="$month='06' or $month='6' or $month='June'">Jun</xsl:when>
-      <xsl:when test="$month='07' or $month='7' or $month='July'">Jul</xsl:when>
-      <xsl:when test="$month='08' or $month='8' or $month='August'">Aug</xsl:when>
-      <xsl:when test="$month='09' or $month='9' or $month='September'">Sep</xsl:when>
-      <xsl:when test="$month='10' or $month='October'">Oct</xsl:when>
-      <xsl:when test="$month='11' or $month='November'">Nov</xsl:when>
-      <xsl:when test="$month='12' or $month='December'">Dec</xsl:when>
-      <xsl:otherwise>
-        <xsl:value-of select="$month"/>
-      </xsl:otherwise>
-    </xsl:choose>
-
-    <xsl:if test="../day">
-      <xsl:text> </xsl:text>
-      <xsl:value-of select="../day"/>
-    </xsl:if>
-
-    <xsl:choose>
-      <xsl:when test="../time-stamp">
-        <xsl:text>, </xsl:text>
-        <xsl:value-of select="../time-stamp"/>
-        <xsl:text> </xsl:text>
-      </xsl:when>
-      <xsl:when test="../access-date"/>
-      <xsl:otherwise>
-        <xsl:text>. </xsl:text>
-      </xsl:otherwise>
-    </xsl:choose>
-  </xsl:template>
-
-
-  <xsl:template match="day" mode="nscitation">
-    <xsl:apply-templates/>
-  </xsl:template>
-
-
-  <xsl:template match="year" mode="nscitation">
-    <xsl:text> </xsl:text>
-    <xsl:apply-templates/>
-  </xsl:template>
-
-  <xsl:template match="year" mode="book">
-    <xsl:choose>
-      <xsl:when test="../month or ../season or ../access-date">
-        <xsl:apply-templates/>
-        <xsl:text> </xsl:text>
-      </xsl:when>
-      <xsl:otherwise>
-        <xsl:apply-templates/>
-        <xsl:text>. </xsl:text>
-      </xsl:otherwise>
-    </xsl:choose>
-  </xsl:template>
-
-
-
-  <xsl:template match="time-stamp" mode="nscitation">
-    <xsl:apply-templates/>
-  </xsl:template>
-
-  <xsl:template match="time-stamp" mode="book"/>
-
-
-  <xsl:template match="access-date" mode="nscitation">
-    <xsl:apply-templates/>
-  </xsl:template>
-
-  <xsl:template match="access-date" mode="book">
-    <xsl:text> [</xsl:text>
-    <xsl:apply-templates/>
-    <xsl:text>]. </xsl:text>
-  </xsl:template>
-
-
-
-  <xsl:template match="season" mode="book">
-    <xsl:apply-templates/>
-    <xsl:if test="@collab-type='compilers'">
-      <xsl:text>, </xsl:text>
-      <xsl:value-of select="@collab-type"/>
-    </xsl:if>
-    <xsl:if test="@collab-type='assignee'">
-      <xsl:text>, </xsl:text>
-      <xsl:value-of select="@collab-type"/>
-    </xsl:if>
-    <xsl:text>. </xsl:text>
-  </xsl:template>
-
-
-
-  <!-- pages -->
-
-  <xsl:template match="fpage" mode="nscitation">
-    <xsl:apply-templates/>
-  </xsl:template>
-
-  <xsl:template match="fpage" mode="book">
-    <xsl:text>p. </xsl:text>
-    <xsl:apply-templates/>
-
-    <xsl:if test="../lpage">
-      <xsl:text>.</xsl:text>
-    </xsl:if>
-
-  </xsl:template>
-
-
-  <xsl:template match="lpage" mode="book">
-    <xsl:choose>
-      <xsl:when test="../fpage">
-        <xsl:text>-</xsl:text>
-        <xsl:apply-templates/>
-        <xsl:text>.</xsl:text>
-      </xsl:when>
-      <xsl:otherwise>
-        <xsl:apply-templates/>
-        <xsl:text> p.</xsl:text>
-      </xsl:otherwise>
-    </xsl:choose>
-  </xsl:template>
-
-  <xsl:template match="lpage" mode="nscitation">
-    <xsl:apply-templates/>
-  </xsl:template>
-
-  <!-- misc stuff -->
-
-  <xsl:template match="pub-id" mode="nscitation">
-    <xsl:text> [</xsl:text>
-    <xsl:value-of select="@pub-id-type"/>
-
-    <xsl:text>: </xsl:text>
-    <xsl:apply-templates/>
-    <xsl:text>]</xsl:text>
-  </xsl:template>
-
-  <xsl:template match="annotation" mode="nscitation">
-    <blockquote>
-      <xsl:apply-templates/>
-    </blockquote>
-  </xsl:template>
-
-  <xsl:template match="comment" mode="nscitation">
-    <xsl:if test="not(self::node()='.')">
-      <br/>
-      <small>
-        <xsl:apply-templates/>
-      </small>
-    </xsl:if>
-  </xsl:template>
-
-  <xsl:template match="conf-name | conf-date" mode="conf">
-    <xsl:apply-templates/>
-    <xsl:text>; </xsl:text>
-  </xsl:template>
-
-  <xsl:template match="conf-loc" mode="conf">
-    <xsl:apply-templates/>
-    <xsl:text>. </xsl:text>
-  </xsl:template>
-
-
-  <!-- All formatting elements in citations processed normally -->
-  <xsl:template match="bold | italic | monospace | overline | sc | strike | sub |sup | underline" mode="nscitation">
-    <xsl:apply-templates select="."/>
-  </xsl:template>
-
-  <xsl:template match="bold | italic | monospace | overline | sc | strike | sub |sup | underline" mode="none">
-    <xsl:apply-templates select="."/>
-  </xsl:template>
-
-
-  <!-- ============================================================= -->
-  <!--  "firstnames"                                                 -->
-  <!-- ============================================================= -->
-
-  <!-- called by match="name" in book mode,
-     as part of citation handling
-     when given-names is not all-caps -->
-
-  <xsl:template name="firstnames">
-    <xsl:param name="nodetotal"/>
-    <xsl:param name="position"/>
-    <xsl:param name="names"/>
-    <xsl:param name="pgtype"/>
-
-    <xsl:variable name="length" select="string-length($names)-1"/>
-    <xsl:variable name="gnm" select="substring($names,$length,2)"/>
-    <xsl:variable name="GNM">
-      <xsl:call-template name="capitalize">
-        <xsl:with-param name="str" select="substring($names,$length,2)"/>
-      </xsl:call-template>
-    </xsl:variable>
-
-    <!--
-<xsl:text>Value of $names = [</xsl:text><xsl:value-of select="$names"/><xsl:text>]</xsl:text>
-<xsl:text>Value of $length = [</xsl:text><xsl:value-of select="$length"/><xsl:text>]</xsl:text>
-<xsl:text>Value of $gnm = [</xsl:text><xsl:value-of select="$gnm"/><xsl:text>]</xsl:text>
-<xsl:text>Value of $GNM = [</xsl:text><xsl:value-of select="$GNM"/><xsl:text>]</xsl:text>
--->
-
-    <xsl:if test="$names">
-      <xsl:choose>
-
-        <xsl:when test="$gnm=$GNM">
-          <xsl:apply-templates select="$names"/>
-          <xsl:choose>
-            <xsl:when test="$nodetotal!=$position">
-              <xsl:text>.</xsl:text>
-            </xsl:when>
-            <xsl:when test="$pgtype!='author'">
-              <xsl:text>.</xsl:text>
-            </xsl:when>
-          </xsl:choose>
-        </xsl:when>
-
-        <xsl:otherwise>
-          <xsl:apply-templates select="$names"/>
-        </xsl:otherwise>
-
-      </xsl:choose>
-    </xsl:if>
-
-  </xsl:template>
-
-
-
-  <!-- ============================================================= -->
-  <!-- mode=none                                                     -->
-  <!-- ============================================================= -->
-
-  <!-- This mode assumes no punctuation is provided in the XML.
-     It is used, among other things, for the citation/ref
-     when there is no significant text node inside the ref.        -->
-  <xsl:template match="name" mode="none">
-    <xsl:choose>
-      <xsl:when test="parent::person-group[@person-group-type='translator']">
-        <xsl:choose>
-          <xsl:when test="not(preceding-sibling::name)">
-            <xsl:value-of select="surname"/>
-            <xsl:text>, </xsl:text>
-          </xsl:when>
-          <xsl:otherwise>
-            <xsl:value-of select="surname"/>
-            <xsl:text>, </xsl:text>
-          </xsl:otherwise>
-        </xsl:choose>
-        <xsl:value-of select="given-names"/>
-        <xsl:choose>
-          <xsl:when test="not(following-sibling::name)">
-            <xsl:text> (trans.), </xsl:text>
-          </xsl:when>
-          <xsl:otherwise>
-            <xsl:text>, </xsl:text>
-          </xsl:otherwise>
-        </xsl:choose>
-      </xsl:when>
-      <xsl:when test="parent::person-group[@person-group-type='editor']">
-        <xsl:choose>
-          <xsl:when test="not(preceding-sibling::name)">
-            <xsl:value-of select="surname"/>
-            <xsl:text>, </xsl:text>
-          </xsl:when>
-        <xsl:otherwise>
-        <xsl:value-of select="surname"/>
-        <xsl:text>, </xsl:text>
-        <xsl:value-of select="given-names"/>
-        <xsl:choose>
-          <xsl:when test="not(following-sibling::name)">
-            <xsl:text> </xsl:text>
-          </xsl:when>
-          <xsl:otherwise>
-            <xsl:text>; </xsl:text>
-          </xsl:otherwise>
-        </xsl:choose>
-      </xsl:otherwise>
-        </xsl:choose>
-        <xsl:value-of select="given-names"/>
-        <xsl:choose>
-          <xsl:when test="not(following-sibling::name)">
-            <xsl:text> (ed</xsl:text>
-            <xsl:if test="following-sibling::name | preceding-sibling::name">s</xsl:if>
-            <xsl:text>.), </xsl:text>
-          </xsl:when>
-          <xsl:otherwise>
-            <xsl:choose>
-            <xsl:when test="count(preceding-sibling::name) = 1">
-            <xsl:text> and </xsl:text>
-            </xsl:when>
-            <xsl:otherwise>
-            <xsl:text>, </xsl:text>
-            </xsl:otherwise>
-            </xsl:choose>
-          </xsl:otherwise>
-        </xsl:choose>
-      </xsl:when>
-      <xsl:otherwise>
-        <xsl:value-of select="surname"/>
-        <xsl:text>, </xsl:text>
-        <xsl:value-of select="given-names"/>
-        <xsl:choose>
-          <xsl:when test="not(following-sibling::name)">
-            <xsl:text> </xsl:text>
-          </xsl:when>
-          <xsl:otherwise>
-            <xsl:text>; </xsl:text>
-          </xsl:otherwise>
-        </xsl:choose>
-      </xsl:otherwise>
-    </xsl:choose>
-  </xsl:template>
-
-
-  <xsl:template match="uri" mode="none">
-    <xsl:text> </xsl:text>
-    <a href="{self::uri}" target="_blank">
-      <xsl:apply-templates/>
-    </a>
-  </xsl:template>
-
-  <xsl:template match="uri">
-    <xsl:text> </xsl:text>
-    <a href="{self::uri}" target="_blank">
-      <xsl:apply-templates/>
-    </a>
-  </xsl:template>
-
-  <xsl:template match="article-title" mode="none">
-    <xsl:apply-templates/>
-    <xsl:if test="../trans-title">
-      <xsl:text>. </xsl:text>
-    </xsl:if>
-    <xsl:text>.&#160;</xsl:text>
-  </xsl:template>
-
-  <xsl:template match="chapter-title" mode="none">
-    <xsl:text></xsl:text>
-  </xsl:template>
-
-  <xsl:template match="volume" mode="none">
-    <xsl:apply-templates/>
-  </xsl:template>
-
-  <xsl:template match="edition" mode="none">
-    <xsl:choose>
-      <xsl:when test="parent::element-citation[@publication-type='database']">
-        <xsl:apply-templates/>
-        <xsl:text>. </xsl:text>
-      </xsl:when>
-      <xsl:otherwise>
-        <xsl:apply-templates/>
-        <xsl:text> </xsl:text>
-      </xsl:otherwise>
-    </xsl:choose>
-  </xsl:template>
-
-  <xsl:template match="supplement" mode="none">
-    <xsl:text> </xsl:text>
-    <xsl:apply-templates/>
-  </xsl:template>
-
-  <xsl:template match="issue" mode="none">
-    <xsl:text>(</xsl:text>
-    <xsl:apply-templates/>
-    <xsl:text>)</xsl:text>
-  </xsl:template>
-
-  <xsl:template match="publisher-loc" mode="none">
-    <xsl:if test="not(preceding-sibling::publisher-name)">
-    <xsl:apply-templates/>
-    <xsl:text>: </xsl:text>
-    </xsl:if>
-  </xsl:template>
-
-  <xsl:template match="conf-name" mode="none">
-    <xsl:apply-templates/>
-    <xsl:text>. </xsl:text>
-  </xsl:template>
-
-  <xsl:template match="conf-date" mode="none">
-    <xsl:apply-templates/>
-    <xsl:text>, </xsl:text>
-  </xsl:template>
-
-  <xsl:template match="conf-loc" mode="none">
-    <xsl:apply-templates/>
-  </xsl:template>
-
-
-  <xsl:template match="publisher-name" mode="none">
-    <xsl:choose>
-    <xsl:when test="not(following-sibling::publisher-loc)">
-        <xsl:apply-templates/>
-    </xsl:when>
-    <xsl:otherwise>
-        <xsl:value-of select="following-sibling::publisher-loc"/>
-        <xsl:text>: </xsl:text>
-        <xsl:apply-templates/>
-    </xsl:otherwise>
-    </xsl:choose>
-    <xsl:choose>
-      <xsl:when test="following-sibling::fpage">
-        <xsl:text>, </xsl:text>
-      </xsl:when>
-
-      <xsl:otherwise>
-        <xsl:choose>
-          <xsl:when test="following-sibling::pub-id[@pub-id-type='doi']">
-            <xsl:text>, </xsl:text>
-          </xsl:when>
-          <xsl:otherwise>
-            <xsl:text>. </xsl:text>
-          </xsl:otherwise>
-        </xsl:choose>
-      </xsl:otherwise>
-    </xsl:choose>
-  </xsl:template>
-
-  <xsl:template match="person-group" mode="none">
-    <xsl:variable name="gnms" select="string(descendant::given-names)"/>
-    <xsl:variable name="GNMS">
-      <xsl:call-template name="capitalize">
-        <xsl:with-param name="str" select="$gnms"/>
-      </xsl:call-template>
-    </xsl:variable>
-
-    <xsl:choose>
-      <xsl:when test="$gnms=$GNMS">
-        <xsl:apply-templates/>
-            <xsl:if test="not(preceding-sibling::person-group)">
-            <xsl:text>(</xsl:text>
-            <xsl:value-of select="..//year"/>
-            <xsl:text>).</xsl:text>
-            </xsl:if>
-      </xsl:when>
-
-      <xsl:otherwise>
-        <xsl:choose>
-          <xsl:when test="self::person-group/@person-group-type='author'">
-            <strong>
-              <xsl:apply-templates select="node()" mode="none"/>
-            </strong>
-            <xsl:if test="not(preceding-sibling::person-group)">
-            <xsl:text>. (</xsl:text>
-            <xsl:value-of select="..//year"/>
-            <xsl:text>).</xsl:text>
-            </xsl:if>
-          </xsl:when>
-          <xsl:when test="self::person-group/@person-group-type='editor'">
-            <strong>
-              <xsl:apply-templates select="node()" mode="none"/>
-            </strong>
-            <xsl:if test="not(preceding-sibling::person-group)">
-            <xsl:text>. (</xsl:text>
-            <xsl:value-of select="..//year"/>
-            <xsl:text>).</xsl:text>
-            </xsl:if>
-          </xsl:when>
-          <xsl:otherwise>
-            <xsl:apply-templates select="node()" mode="none"/>
-          </xsl:otherwise>
-        </xsl:choose>
-      </xsl:otherwise>
-    </xsl:choose>
-
-
-    <xsl:text>&#160;</xsl:text>
-    <xsl:choose>
-      <xsl:when test="self::person-group/@person-group-type='author'">
-        <xsl:if test="../chapter-title">
-          <xsl:value-of select="../chapter-title"/>
-          <xsl:text>&#160;In:&#160;</xsl:text>
-        </xsl:if>
-      </xsl:when>
-    </xsl:choose>
-  </xsl:template>
-
-  <xsl:template match="collab" mode="none">
-    <strong>
-
-      <xsl:apply-templates/>
-    </strong>
-    <xsl:if test="@collab-type">
-      <xsl:text>, </xsl:text>
-      <xsl:value-of select="@collab-type"/>
-    </xsl:if>
-
-    <xsl:choose>
-      <xsl:when test="following-sibling::collab">
-        <xsl:text>; </xsl:text>
-      </xsl:when>
-
-      <xsl:otherwise>
-        <xsl:text>. </xsl:text>
-      </xsl:otherwise>
-    </xsl:choose>
-  </xsl:template>
-
-  <xsl:template match="source" mode="none">
-    <xsl:choose>
-      <xsl:when test="parent::element-citation[@publication-type='thesis']">
-        <xsl:apply-templates/>
-      </xsl:when>
-      <xsl:when test="parent::element-citation[@publication-type='webpage']">
-        <xsl:apply-templates/>
-      </xsl:when>
-      <xsl:otherwise>
-        <em>
-          <xsl:apply-templates/>
-        </em>
-      </xsl:otherwise>
-    </xsl:choose>
-
-    <xsl:choose>
-      <xsl:when test="following-sibling::edition">
-        <xsl:text>. </xsl:text>
-      </xsl:when>
-      <xsl:when test="following-sibling::publisher-name">
-        <xsl:text>. </xsl:text>
-      </xsl:when>
-      <xsl:when test="following-sibling::volume">
-        <xsl:text> </xsl:text>
-      </xsl:when>
-      <xsl:when test="following-sibling::issue">
-        <xsl:text> </xsl:text>
-      </xsl:when>
-      <xsl:otherwise>
-        <xsl:text>, </xsl:text>
-      </xsl:otherwise>
-    </xsl:choose>
-    <!-- <xsl:choose>
-      <xsl:when test="../access-date">
-        <xsl:if test="../edition">
-          <xsl:text> </xsl:text>
-          <xsl:apply-templates select="../edition" mode="plain"/>
-          <xsl:text></xsl:text>
-        </xsl:if>
-        <xsl:text>. </xsl:text>
-      </xsl:when>
-
-      <xsl:when test="../volume | ../fpage">
-        <xsl:if test="../edition">
-          <xsl:text> </xsl:text>
-          <xsl:apply-templates select="../edition" mode="plain"/>
-          <xsl:text></xsl:text>
-        </xsl:if>
-        <xsl:text> </xsl:text>
-      </xsl:when>
-
-      <xsl:otherwise>
-        <xsl:if test="../edition">
-          <xsl:text> </xsl:text>
-          <xsl:apply-templates select="../edition" mode="plain"/>
-          <xsl:text> ed</xsl:text>
-        </xsl:if>
-        <xsl:text>. </xsl:text>
-      </xsl:otherwise>
-    </xsl:choose> -->
-  </xsl:template>
-
-  <xsl:template match="trans-title" mode="none">
-    <xsl:text> [</xsl:text>
-    <xsl:apply-templates/>
-    <xsl:text>]. </xsl:text>
-  </xsl:template>
-
-  <xsl:template match="month" mode="none">
-    <xsl:variable name="month" select="."/>
-    <xsl:choose>
-      <xsl:when test="$month='01' or $month='1' ">Jan</xsl:when>
-      <xsl:when test="$month='02' or $month='2' ">Feb</xsl:when>
-      <xsl:when test="$month='03' or $month='3' ">Mar</xsl:when>
-      <xsl:when test="$month='04' or $month='4' ">Apr</xsl:when>
-      <xsl:when test="$month='05' or $month='5' ">May</xsl:when>
-      <xsl:when test="$month='06' or $month='6'">Jun</xsl:when>
-      <xsl:when test="$month='07' or $month='7'">Jul</xsl:when>
-
-      <xsl:when test="$month='08' or $month='8' ">Aug</xsl:when>
-      <xsl:when test="$month='09' or $month='9' ">Sep</xsl:when>
-      <xsl:when test="$month='10' ">Oct</xsl:when>
-      <xsl:when test="$month='11' ">Nov</xsl:when>
-      <xsl:when test="$month='12' ">Dec</xsl:when>
-
-      <xsl:otherwise>
-        <xsl:value-of select="$month"/>
-      </xsl:otherwise>
-    </xsl:choose>
-
-    <xsl:if test="../day">
-      <xsl:text> </xsl:text>
-      <xsl:value-of select="../day"/>
-    </xsl:if>
-
-    <xsl:if test="../year">
-      <xsl:text> </xsl:text>
-      <xsl:value-of select="../year"/>
-    </xsl:if>
-
-  </xsl:template>
-
-  <xsl:template match="day" mode="none"/>
-
-  <xsl:template match="year" mode="none">
-    <!--
-    <xsl:choose>
-      <xsl:when test="../month or ../season or ../access-date">
-        <xsl:apply-templates mode="none"/>
-        <xsl:text> </xsl:text>
-      </xsl:when>
-
-      <xsl:otherwise>
-        <xsl:apply-templates mode="none"/>
-        <xsl:if test="../volume or ../issue">
-          <xsl:text>;</xsl:text>
-        </xsl:if>
-      </xsl:otherwise>
-    </xsl:choose>
-    -->
-  </xsl:template>
-
-  <xsl:template match="access-date" mode="none">
-    <xsl:text> [</xsl:text>
-    <xsl:apply-templates/>
-    <xsl:text>];</xsl:text>
-  </xsl:template>
-
-  <xsl:template match="season" mode="none">
-    <xsl:apply-templates/>
-    <xsl:text>;</xsl:text>
-  </xsl:template>
-
-  <xsl:template match="fpage" mode="none">
-    <xsl:variable name="fpgct" select="count(../fpage)"/>
-    <xsl:variable name="lpgct" select="count(../lpage)"/>
-    <xsl:variable name="hermano" select="name(following-sibling::node())"/>
-    <xsl:choose>
-      <xsl:when test="preceding-sibling::fpage">
-        <xsl:choose>
-          <xsl:when test="following-sibling::fpage">
-            <xsl:text> </xsl:text>
-            <xsl:apply-templates/>
-
-            <xsl:if test="$hermano='lpage'">
-              <xsl:text>&#8211;</xsl:text>
-              <xsl:apply-templates select="following-sibling::lpage[1]" mode="none"/>
-            </xsl:if>
-            <xsl:text>,</xsl:text>
-          </xsl:when>
-          <xsl:otherwise>
-            <xsl:text> </xsl:text>
-            <xsl:apply-templates/>
-            <xsl:if test="$hermano='lpage'">
-              <xsl:text>&#8211;</xsl:text>
-              <xsl:apply-templates select="following-sibling::lpage[1]" mode="none"/>
-            </xsl:if>
-            <xsl:text>.</xsl:text>
-          </xsl:otherwise>
-        </xsl:choose>
-      </xsl:when>
-      <xsl:otherwise>
-        <xsl:choose>
-          <xsl:when test="preceding-sibling::publisher-name">
-            <xsl:choose>
-              <xsl:when test="following-sibling::lpage[1]">
-                <xsl:text>pp. </xsl:text>
-              </xsl:when>
-              <xsl:otherwise>
-                <xsl:text>p. </xsl:text>
-              </xsl:otherwise>
-            </xsl:choose>
-          </xsl:when>
-          <xsl:when test="parent::element-citation[@publication-type='newspaper']">
-            <xsl:choose>
-              <xsl:when test="following-sibling::lpage[1]">
-                <xsl:text>, pp. </xsl:text>
-              </xsl:when>
-              <xsl:otherwise>
-                <xsl:text>, p. </xsl:text>
-              </xsl:otherwise>
-            </xsl:choose>
-          </xsl:when>
-          <xsl:when test="parent::element-citation[@publication-type='conf-proc']">
-            <xsl:choose>
-              <xsl:when test="following-sibling::lpage[1]">
-                <xsl:text>, pp. </xsl:text>
-              </xsl:when>
-              <xsl:otherwise>
-                <xsl:text>, p. </xsl:text>
-              </xsl:otherwise>
-            </xsl:choose>
-          </xsl:when>
-
-          <xsl:otherwise>
-            <xsl:text>: </xsl:text>
-          </xsl:otherwise>
-        </xsl:choose>
-        <xsl:apply-templates/>
-        <xsl:choose>
-          <xsl:when test="$hermano='lpage'">
-            <xsl:text>&#8211;</xsl:text>
-            <xsl:apply-templates select="following-sibling::lpage[1]" mode="write"/>
-            <xsl:choose>
-              <xsl:when test="following-sibling::pub-id[@pub-id-type='doi']">
-                <xsl:text>, </xsl:text>
-              </xsl:when>
-              <xsl:otherwise>
-                <xsl:text>. </xsl:text>
-              </xsl:otherwise>
-            </xsl:choose>
-          </xsl:when>
-          <xsl:when test="$hermano='fpage'">
-            <xsl:text>,</xsl:text>
-          </xsl:when>
-          <xsl:otherwise>
-            <xsl:text>.</xsl:text>
-          </xsl:otherwise>
-        </xsl:choose>
-      </xsl:otherwise>
-    </xsl:choose>
-  </xsl:template>
-
-  <xsl:template match="lpage" mode="none"/>
-
-  <xsl:template match="lpage" mode="write">
-    <xsl:apply-templates/>
-  </xsl:template>
-
-  <xsl:template match="gov" mode="none">
-    <xsl:choose>
-      <xsl:when test="../trans-title">
-        <xsl:apply-templates/>
-      </xsl:when>
-
-      <xsl:otherwise>
-        <xsl:apply-templates/>
-          <xsl:text>. </xsl:text>
-      </xsl:otherwise>
-    </xsl:choose>
-  </xsl:template>
-
-  <xsl:template match="patent" mode="none">
-    <xsl:apply-templates/>
-    <xsl:text>. </xsl:text>
-  </xsl:template>
-
-  <xsl:template match="pub-id[@pub-id-type='doi']" mode="none">
-    <xsl:text>DOI:&#160;</xsl:text>
-      <a href="http://dx.doi.org/{current()}" target="_blank">
-      <xsl:text>http://dx.doi.org/</xsl:text>
-      <xsl:apply-templates/>
-    </a>
-  </xsl:template>
-
-  <xsl:template match="pub-id[@pub-id-type='pmid']" mode="none"> [<a href="http://www.ncbi.nlm.nih.gov/pubmed/{current()}" target="_blank">
-      <xsl:text>PubMed</xsl:text>
-    </a>]
-  </xsl:template>
-
-  <xsl:template match="pub-id" mode="none">
-    <xsl:text> [</xsl:text>
-    <span class="pub-id-type-{@pub-id-type}">
-      <xsl:value-of select="@pub-id-type"/>
-    </span>
-    <xsl:text>: </xsl:text>
-      <xsl:apply-templates/>
-    <xsl:text>]</xsl:text>
-  </xsl:template>
-
-  <xsl:template match="comment" mode="none">
-    <xsl:text> </xsl:text>
-    <xsl:apply-templates/>
-    <xsl:text>.</xsl:text>
-  </xsl:template>
-
-
-  <!-- ============================================================= -->
-  <!--  57. "CITATION-TAG-ENDS"                                      -->
-  <!-- ============================================================= -->
-
-
-  <xsl:template name="citation-tag-ends">
-
-    <xsl:apply-templates select="series" mode="citation"/>
-
-    <!-- If language is not English -->
-    <!-- XX review logic -->
-    <xsl:if test="article-title[@xml:lang!='en']
-               or article-title[@xml:lang!='EN']">
-    </xsl:if>
-
-    <xsl:apply-templates select="comment" mode="citation"/>
-
-    <xsl:apply-templates select="annotation" mode="citation"/>
-
-  </xsl:template>
-
-      <xsl:template name="capitalize">
-    <xsl:param name="str"/>
-    <xsl:value-of
-      select="translate($str,
-                          'abcdefghjiklmnopqrstuvwxyz',
-                          'ABCDEFGHJIKLMNOPQRSTUVWXYZ')"
-    />
-  </xsl:template>
-
-    <!-- START video handling -->
-
-    <xsl:template match="media">
-        <xsl:variable name="data-doi" select="child::object-id[@pub-id-type='doi']/text()"/>
-        <xsl:choose>
-            <xsl:when test="@mimetype = 'video'">
-                <div class="media" data-doi="{$data-doi}">
-                    <xsl:apply-templates select="." mode="testing"/>
-                </div>
-            </xsl:when>
-            <xsl:otherwise>
-                <xsl:apply-templates select="." mode="testing"/>
-            </xsl:otherwise>
-        </xsl:choose>
-    </xsl:template>
-
-    <!-- media caption -->
-    <xsl:template match="media/caption">
-        <div class="media-caption">
-            <span class="media-label">
-                <xsl:value-of select="preceding-sibling::label"/>
-            </span>
-            <xsl:text> </xsl:text>
-
-            <xsl:apply-templates/>
-        </div>
-    </xsl:template>
-
-    <xsl:template match="media/caption/title">
-        <span class="caption-title">
-            <xsl:apply-templates/>
-        </span>
-    </xsl:template>
-
-    <!-- END video handling -->
-
-    <!-- START sub-article -->
-
-    <xsl:template match="sub-article">
-        <xsl:variable name="data-doi" select="child::front-stub/article-id[@pub-id-type='doi']/text()"/>
-        <div data-doi="{$data-doi}">
-            <!-- determine the attribute -->
-            <xsl:attribute name="id">
-                <xsl:if test="@article-type='article-commentary'">
-                    <xsl:text>decision-letter</xsl:text>
-                </xsl:if>
-                <xsl:if test="@article-type='reply'">
-                    <xsl:text>author-response</xsl:text>
-                </xsl:if>
-            </xsl:attribute>
-            <xsl:apply-templates/>
-
-        </div>
-        <div class="panel-separator"></div>
-    </xsl:template>
-
-    <!-- sub-article body -->
-    <xsl:template match="sub-article/body">
-        <div>
-            <xsl:attribute name="class">
-                <xsl:if test="../@article-type='article-commentary'">
-                    <xsl:text>janeway-article-decision-letter</xsl:text>
-                </xsl:if>
-                <xsl:if test="../@article-type='reply'">
-                    <xsl:text>janeway-article-author-response</xsl:text>
-                </xsl:if>
-            </xsl:attribute>
-            <div class="article fulltext-view">
-                <xsl:apply-templates/>
-            </div>
-        </div>
-        <div>
-            <xsl:attribute name="class">
-                <xsl:if test="../@article-type='article-commentary'">
-                    <xsl:text>janeway-article-decision-letter-doi</xsl:text>
-                </xsl:if>
-                <xsl:if test="../@article-type='reply'">
-                    <xsl:text>janeway-article-author-response-doi</xsl:text>
-                </xsl:if>
-            </xsl:attribute>
-            <strong>DOI:</strong>
-            <xsl:text> </xsl:text>
-
-            <xsl:variable name="doino" select="preceding-sibling::*//article-id"/>
-            <a>
-                <xsl:attribute name="href">
-                    <xsl:value-of select="concat('/lookup/doi/', $doino)"/>
-                </xsl:attribute>
-                <xsl:value-of select="concat('http://dx.doi.org/', $doino)"/>
-            </a>
-        </div>
-    </xsl:template>
-
-    <!-- START sub-article author contrib information -->
-
-    <xsl:template match="sub-article//contrib-group">
-        <div class="acta-article-editors">
-            <xsl:apply-templates/>
-        </div>
-    </xsl:template>
-
-    <xsl:template match="sub-article//contrib-group/contrib">
-        <div>
-            <xsl:attribute name="class">
-                <xsl:value-of select="concat('acta-article-decision-reviewing', @contrib-type)"/>
-            </xsl:attribute>
-            <xsl:apply-templates/>
-        </div>
-    </xsl:template>
-
-    <xsl:template match="contrib[@contrib-type='editor']/name/given-names | contrib[@contrib-type='editor']/name/surname">
-        <span class="nlm-given-names">
-            <xsl:value-of select="given-names"/>
-        </span>
-        <xsl:text> </xsl:text>
-        <span class="nlm-surname">
-            <xsl:value-of select="surname"/>
-        </span>
-        <xsl:if test="parent::suffix">
-            <xsl:text> </xsl:text>
-            <span class="nlm-surname">
-                <xsl:value-of select="parent::suffix"/>
-            </span>
-        </xsl:if>
-        <xsl:text>, </xsl:text>
-    </xsl:template>
-
-    <xsl:template match="contrib[@contrib-type='editor']//aff">
-        <xsl:apply-templates select="child::*"/>
-    </xsl:template>
-
-    <xsl:template match="contrib[@contrib-type='editor']//role | contrib[@contrib-type='editor']//institution | contrib[@contrib-type='editor']//country">
-        <span class="nlm-{name()}">
-            <xsl:apply-templates/>
-        </span>
-        <xsl:if test="not(parent::aff) or (parent::aff and following-sibling::*)">
-            <xsl:text>, </xsl:text>
-        </xsl:if>
-    </xsl:template>
-
-    <!-- END sub-article author contrib information -->
-
-    <!-- box text -->
-    <xsl:template match="boxed-text">
-        <xsl:variable name="data-doi" select="child::object-id[@pub-id-type='doi']/text()"/>
-        <xsl:choose>
-            <xsl:when test="$data-doi != ''">
-                <div class="boxed-text">
-                    <xsl:attribute name="data-doi">
-                        <xsl:value-of select="$data-doi"/>
-                    </xsl:attribute>
-                    <xsl:apply-templates select="." mode="testing"/>
-                </div>
-            </xsl:when>
-            <xsl:otherwise>
-                <xsl:apply-templates select="." mode="testing"/>
-            </xsl:otherwise>
-        </xsl:choose>
-    </xsl:template>
-
-    <xsl:template match="boxed-text/label">
-        <span class="boxed-text-label">
-            <xsl:apply-templates/>
-        </span>
-    </xsl:template>
-
-    <xsl:template match="inline-graphic">
-        <xsl:variable name="ig-variant">
-            <xsl:choose>
-                <xsl:when test="//article/@article-type = 'research-article'">
-                    <xsl:value-of select="'research-'"/>
-                </xsl:when>
-                <xsl:otherwise>
-                    <xsl:value-of select="'nonresearch-'"/>
-                </xsl:otherwise>
-            </xsl:choose>
-            <xsl:choose>
-                <xsl:when test="ancestor::boxed-text">
-                    <xsl:value-of select="'box'"/>
-                </xsl:when>
-                <xsl:when test="ancestor::fig">
-                    <xsl:value-of select="'fig'"/>
-                </xsl:when>
-                <xsl:when test="ancestor::table-wrap">
-                    <xsl:value-of select="'table'"/>
-                </xsl:when>
-                <xsl:otherwise>
-                    <xsl:value-of select="'other'"/>
-                </xsl:otherwise>
-            </xsl:choose>
-        </xsl:variable>
-        [inline-graphic-<xsl:value-of select="@xlink:href"/>-<xsl:value-of select="$ig-variant"/>]
-    </xsl:template>
-
-    <xsl:template name="appendices-main-text">
-        <xsl:apply-templates select="//back/app-group/app" mode="testing"/>
-    </xsl:template>
-
-    <xsl:template match="app" mode="testing">
-        <div class="section app">
-            <xsl:if test="@id">
-                <xsl:attribute name="id"><xsl:value-of select="@id"/></xsl:attribute>
-            </xsl:if>
-            <xsl:if test="title">
-                <h3><xsl:value-of select="title"/></h3>
-            </xsl:if>
-            <xsl:apply-templates mode="testing"/>
-        </div>
-    </xsl:template>
-
-    <!-- START - general format -->
-
-    <!-- list elements start-->
-
-    <xsl:template match="list">
-        <xsl:choose>
-            <xsl:when test="@list-type = 'simple' or @list-type = 'bullet'">
-                <ul>
-                    <xsl:attribute name="class">
-                        <xsl:choose>
-                            <xsl:when test="@list-type = 'simple'">
-                                <xsl:value-of select="'list-simple'"/>
-                            </xsl:when>
-                            <xsl:when test="@list-type = 'bullet'">
-                                <xsl:value-of select="'list-unord'"/>
-                            </xsl:when>
-                        </xsl:choose>
-                    </xsl:attribute>
-                    <xsl:apply-templates/>
-                </ul>
-            </xsl:when>
-            <xsl:otherwise>
-                <ol>
-                    <xsl:attribute name="class">
-                        <xsl:choose>
-                            <xsl:when test="@list-type = 'order'">
-                                <xsl:value-of select="'list-ord'"/>
-                            </xsl:when>
-                            <xsl:when test="@list-type = 'roman-lower'">
-                                <xsl:value-of select="'list-romanlower'"/>
-                            </xsl:when>
-                            <xsl:when test="@list-type = 'roman-upper'">
-                                <xsl:value-of select="'list-romanupper'"/>
-                            </xsl:when>
-                            <xsl:when test="@list-type = 'alpha-lower'">
-                                <xsl:value-of select="'list-alphalower'"/>
-                            </xsl:when>
-                            <xsl:when test="@list-type = 'alpha-upper'">
-                                <xsl:value-of select="'list-alphaupper'"/>
-                            </xsl:when>
-                        </xsl:choose>
-                    </xsl:attribute>
-                    <xsl:apply-templates/>
-                </ol>
-            </xsl:otherwise>
-        </xsl:choose>
-    </xsl:template>
-
-    <xsl:template match="list-item">
-        <li>
-            <xsl:apply-templates/>
-        </li>
-    </xsl:template>
-
-    <xsl:template match="bold">
-        <strong>
-            <xsl:apply-templates/>
-        </strong>
-    </xsl:template>
-
-    <xsl:template match="italic">
-        <em>
-            <xsl:apply-templates/>
-        </em>
-    </xsl:template>
-
-    <xsl:template match="underline">
-        <span class="underline">
-            <xsl:apply-templates/>
-        </span>
-    </xsl:template>
-
-    <xsl:template match="monospace">
-        <span class="monospace">
-            <xsl:apply-templates/>
-        </span>
-    </xsl:template>
-
-    <xsl:template match="styled-content">
-        <span class="styled-content">
-            <xsl:if test="@style">
-                <xsl:attribute name="style">
-                    <xsl:value-of select="@style"/>
-                </xsl:attribute>
-            </xsl:if>
-            <xsl:apply-templates/>
-        </span>
-    </xsl:template>
-
-    <xsl:template match="sup">
-        <sup>
-            <xsl:apply-templates/>
-        </sup>
-    </xsl:template>
-
-    <xsl:template match="sub">
-        <sub>
-            <xsl:apply-templates/>
-        </sub>
-    </xsl:template>
-
-    <xsl:template match="break">
-        <br/>
-    </xsl:template>
-
-      <xsl:template match="verse-group">
-
-        <pre>
-          <xsl:apply-templates/>
-        </pre>
-      </xsl:template>
-
-      <xsl:template match="verse-line">
-
-        <xsl:apply-templates/>
-      </xsl:template>
-
-    <xsl:template match="disp-quote">
-        <xsl:text disable-output-escaping="yes">&lt;blockquote class="disp-quote"&gt;</xsl:text>
-            <xsl:apply-templates/>
-        <xsl:text disable-output-escaping="yes">&lt;/blockquote&gt;</xsl:text>
-    </xsl:template>
-
-    <xsl:template match="code">
-        <xsl:choose>
-            <xsl:when test="@xml:space = 'preserve'">
-                <pre>
-                    <code>
-                        <xsl:apply-templates/>
-                    </code>
-                </pre>
-            </xsl:when>
-            <xsl:otherwise>
-                <code>
-                    <xsl:apply-templates/>
-                </code>
-            </xsl:otherwise>
-        </xsl:choose>
-    </xsl:template>
-
-    <!-- END - general format -->
-
-    <xsl:template match="sub-article//title-group | sub-article/front-stub | fn-group[@content-type='competing-interest']/fn/p | //history//*[@publication-type='journal']/article-title">
-        <xsl:apply-templates/>
-    </xsl:template>
-
-    <xsl:template match="caption | table-wrap/table | table-wrap-foot | fn | bold | italic | underline | monospace | styled-content | sub | sup | sec/title | ext-link | app/title | disp-formula | inline-formula | list | list-item | disp-quote | code" mode="testing">
-        <xsl:apply-templates select="."/>
-    </xsl:template>
-
-    <!-- nodes to remove -->
-    <xsl:template match="aff/label"/>
-    <xsl:template match="fn/label"/>
-    <xsl:template match="disp-formula/label"/>
-    <xsl:template match="app/title"/>
-    <xsl:template match="fn-group[@content-type='competing-interest']/title"/>
-    <xsl:template match="permissions/copyright-year | permissions/copyright-holder"/>
-    <xsl:template match="fn-group[@content-type='author-contribution']/title"/>
-    <xsl:template match="author-notes/fn[@fn-type='con']/label"/>
-    <xsl:template match="author-notes/fn[@fn-type='other']/label"/>
-    <xsl:template match="author-notes/corresp/label"/>
-    <xsl:template match="abstract/title"/>
-    <xsl:template match="ref/label"/>
-    <xsl:template match="fig/graphic"/>
-    <xsl:template match="fig-group//object-id | fig-group//graphic | fig//label"/>
-    <xsl:template match="ack/title"/>
-    <xsl:template match="ref-list/title"/>
-    <xsl:template match="ref//year | ref//article-title | ref//fpage | ref//volume | ref//source | ref//pub-id | ref//lpage | ref//comment | ref//supplement | ref//person-group[@person-group-type='editor'] | ref//edition | ref//publisher-loc | ref//publisher-name | ref//ext-link"/>
-    <xsl:template match="person-group[@person-group-type='author']"/>
-    <xsl:template match="media/label"/>
-    <xsl:template match="sub-article//article-title"/>
-    <xsl:template match="sub-article//article-id"/>
-    <xsl:template match="object-id | table-wrap/label"/>
-    <xsl:template match="funding-group//institution-wrap/institution-id"/>
-    <xsl:template match="table-wrap/graphic"/>
-    <xsl:template match="author-notes/fn[@fn-type='present-address']/label"/>
-    <xsl:template match="author-notes/fn[@fn-type='deceased']/label"/>
-
-    <xsl:template name="camel-case-word">
-        <xsl:param name="text"/>
-        <xsl:value-of select="translate(substring($text, 1, 1), $smallcase, $uppercase)" /><xsl:value-of select="translate(substring($text, 2, string-length($text)-1), $uppercase, $smallcase)" />
-    </xsl:template>
-
-    <xsl:template name="month-long">
-        <xsl:param name="month"/>
-        <xsl:variable name="month-int" select="number(month)"/>
-        <xsl:choose>
-            <xsl:when test="$month-int = 1">
-                <xsl:value-of select="'January'"/>
-            </xsl:when>
-            <xsl:when test="$month-int = 2">
-                <xsl:value-of select="'February'"/>
-            </xsl:when>
-            <xsl:when test="$month-int = 3">
-                <xsl:value-of select="'March'"/>
-            </xsl:when>
-            <xsl:when test="$month-int = 4">
-                <xsl:value-of select="'April'"/>
-            </xsl:when>
-            <xsl:when test="$month-int = 5">
-                <xsl:value-of select="'May'"/>
-            </xsl:when>
-            <xsl:when test="$month-int = 6">
-                <xsl:value-of select="'June'"/>
-            </xsl:when>
-            <xsl:when test="$month-int = 7">
-                <xsl:value-of select="'July'"/>
-            </xsl:when>
-            <xsl:when test="$month-int = 8">
-                <xsl:value-of select="'August'"/>
-            </xsl:when>
-            <xsl:when test="$month-int = 9">
-                <xsl:value-of select="'September'"/>
-            </xsl:when>
-            <xsl:when test="$month-int = 10">
-                <xsl:value-of select="'October'"/>
-            </xsl:when>
-            <xsl:when test="$month-int = 11">
-                <xsl:value-of select="'November'"/>
-            </xsl:when>
-            <xsl:when test="$month-int = 12">
-                <xsl:value-of select="'December'"/>
-            </xsl:when>
-        </xsl:choose>
-    </xsl:template>
-
-    <xsl:template name="citation">
-        <xsl:variable name="year"><xsl:call-template name="year"/></xsl:variable>
-        <xsl:variable name="citationid"><xsl:call-template name="citationid"/></xsl:variable>
-        <xsl:value-of select="concat(//journal-meta/journal-title-group/journal-title, ' ', $year, ';', $citationid)"/>
-    </xsl:template>
-
-    <xsl:template name="year">
-        <xsl:choose>
-            <xsl:when test="//article-meta/pub-date[@date-type='pub']/year">
-                <xsl:value-of select="//article-meta/pub-date[@date-type='pub']/year"/>
-            </xsl:when>
-            <xsl:otherwise>
-                <xsl:value-of select="//article-meta/permissions/copyright-year"/>
-            </xsl:otherwise>
-        </xsl:choose>
-    </xsl:template>
-
-    <xsl:template name="volume">
-        <xsl:variable name="value">
-            <xsl:choose>
-                <xsl:when test="//article-meta/volume">
-                    <xsl:value-of select="//article-meta/volume"/>
-                </xsl:when>
-                <xsl:otherwise>
-                    <xsl:variable name="year"><call-template name="year"/></xsl:variable>
-                    <xsl:value-of select="$year - 2011"/>
-                </xsl:otherwise>
-            </xsl:choose>
-        </xsl:variable>
-        <xsl:value-of select="$value"/>
-    </xsl:template>
-
-    <xsl:template name="citationid">
-        <xsl:variable name="volume"><xsl:call-template name="volume"/></xsl:variable>
-        <xsl:choose>
-            <xsl:when test="//article-meta/pub-date[@pub-type='collection']/year">
-                <xsl:value-of select="concat($volume, ':', //article-meta/elocation-id)"/>
-            </xsl:when>
-            <xsl:otherwise>
-                <xsl:value-of select="//article-meta/article-id[@pub-id-type='doi']"/>
-            </xsl:otherwise>
-        </xsl:choose>
-    </xsl:template>
-
-  <!-- ============================================================= -->
-  <!--  TEI                                      -->
-  <!-- ============================================================= -->
-
-
-<xsl:template match="tei:body/tei:head"/>
-
-  <xsl:template match="tei:teiHeader">
-      <xsl:apply-templates select="tei:fileDesc" mode="pagehead"/>
-  </xsl:template>
-
-  <xsl:template mode="pagehead" match="tei:fileDesc">
-    <xsl:apply-templates select="tei:titleStmt" mode="pagehead"/>
-  </xsl:template>
-
-  <xsl:template match="tei:titleStmt" mode="pagehead">
-
-  </xsl:template>
-
-
-
-  <xsl:template match="tei:body">
-    <div class="article-body">
-    <xsl:apply-templates/>
-
-    <xsl:call-template name="ctpl_figure"/>
-
-    <xsl:call-template name="ctpl_footnotes"/>
-    </div>
-
-  </xsl:template>
-
-  <!--   DIVISIONS     -->
-  <xsl:template match="tei:div">
-    <xsl:choose>
-      <!--Contact Details Box -->
-      <!-- THIS IS WRONG, DOESN'T WORK IN HTML -->
-      <xsl:when test="@type='box'">
-        <address>
-          <xsl:apply-templates/>
-        </address>
-      </xsl:when>
-      <!--   Default  -->
-      <xsl:otherwise>
-        <!-- Creates anchor if there is @xml:id -->
-        <xsl:if test="@xml:id">
-          <a>
-            <xsl:attribute name="id">
-              <xsl:value-of select="@xml:id"/>
-            </xsl:attribute>
-            <xsl:text>&#160;</xsl:text>
-          </a>
-        </xsl:if>
-         <div>
-          <xsl:apply-templates/>
-        </div>
-      </xsl:otherwise>
-    </xsl:choose>
-    </xsl:template>
-  <!--   HEADINGS     -->
-  <xsl:template match="tei:TEI/*/*/tei:div/tei:head">
-    <xsl:if test="parent::tei:div/@n"><h2 class="center"><xsl:value-of select="parent::tei:div/@n"/><xsl:text> </xsl:text></h2></xsl:if>
-    <h2 id="{generate-id()}" class="center">
-      <xsl:apply-templates/>
-    </h2>
-  </xsl:template>
-  <xsl:template match="tei:TEI/*/*/tei:div/tei:div/tei:head">
-
-    <h3 id="{generate-id()}"><xsl:if test="parent::tei:div/@n"><xsl:value-of select="parent::tei:div/@n"/><xsl:text> </xsl:text></xsl:if>
-      <xsl:apply-templates/>
-    </h3>
-  </xsl:template>
-  <xsl:template match="tei:TEI/*/*/tei:div/tei:div/tei:div/tei:head">
-    <h4 id="{generate-id()}">
-      <xsl:apply-templates/>
-    </h4>
-  </xsl:template>
-  <xsl:template match="tei:TEI/*/*/tei:div/tei:div/tei:div/tei:div/tei:head">
-    <h5 id="{generate-id()}">
-      <xsl:apply-templates/>
-    </h5>
-  </xsl:template>
-  <xsl:template match="tei:TEI/*/*/tei:div/tei:div/tei:div/tei:div/tei:div/tei:head">
-    <h6 id="{generate-id()}">
-      <xsl:apply-templates/>
-    </h6>
-  </xsl:template>
-  <xsl:template match="tei:TEI/*/*/tei:div/tei:div/tei:div/tei:div/tei:div/tei:div/tei:head">
-    <h6 id="{generate-id()}">
-      <xsl:apply-templates/>
-    </h6>
-  </xsl:template>
-  <!--   TOC     -->
-  <xsl:template match="tei:body/tei:head" mode="toc">
-    <xsl:apply-templates/>
-  </xsl:template>
-  <xsl:template match="tei:note" mode="toc"> </xsl:template>
-  <xsl:template match="tei:term" mode="toc"> </xsl:template>
-  <xsl:template match="tei:hi" mode="toc">
-    <xsl:apply-templates/>
-  </xsl:template>
-  <!--   TOC FOR FRONT AND BACK TOO?     -->
-  <xsl:template match="tei:front/tei:head" mode="toc">
-    <xsl:apply-templates/>
-  </xsl:template>
-  <xsl:template match="tei:back/tei:head" mode="toc">
-    <xsl:apply-templates/>
-  </xsl:template>
-  <!--   SUBMENU EXTRAS     -->
-  <xsl:template match="tei:head" mode="submenu">
-    <xsl:apply-templates mode="submenu"/>
-  </xsl:template>
-  <xsl:template match="tei:note" mode="submenu"> </xsl:template>
-  <xsl:template match="tei:hi" mode="submenu">
-    <xsl:apply-templates/>
-  </xsl:template>
-  <!--   BLOCK LEVEL     -->
-  <!-- Creates anchor if there is @xml:id -->
-  <xsl:template name="a-id">
-    <xsl:if test="@xml:id">
-      <xsl:attribute name="id">
-        <xsl:value-of select="@xml:id"/>
-      </xsl:attribute>
-    </xsl:if>
-  </xsl:template>
-  <!--   PARAS     -->
-
-  <xsl:template name="p-num">
-    <p class="center"><xsl:value-of select="concat('[',count(preceding-sibling::tei:p) +1,']')"/></p>
-   </xsl:template>
-
-
-  <xsl:template match="tei:p">
-    <xsl:if test="not(ancestor::tei:list[@type='gallery-list']) and not(ancestor::tei:figure)">
-            <xsl:call-template name="p-num" />
-     </xsl:if>
-      <p>
-          <xsl:call-template name="a-id"/>
-
-          <xsl:apply-templates/>
-        </p>
-
-  </xsl:template>
-  <!--   LISTS     -->
-
-  <xsl:template name="list-head">
-    <xsl:if test="tei:head">
-      <h3>
-        <xsl:apply-templates select="tei:head"/>
-      </h3>
-    </xsl:if>
-  </xsl:template>
-
-  <xsl:template name="list-models">
-    <!-- Basic list formatting starts -->
-
-        <xsl:call-template name="list-head"/>
-        <ul>
-          <xsl:call-template name="a-id"/>
-          <xsl:apply-templates select="*[not(local-name()='head')]"/>
-        </ul>
-
-    <!-- Basic list formatting ends -->
-  </xsl:template>
-  <xsl:template match="tei:list">
-    <xsl:choose>
-
-      <!-- CASE: Full sized images in a list -->
-      <xsl:when test="@type='gallery-list'">
-        <div id="gallery" class="content" style="display: block">
-          <div id="controls" class="controls"><xsl:text> </xsl:text></div>
-          <div id="caption" class="embox"><xsl:text> </xsl:text></div>
-          <div id="loading" class="loader"><xsl:text> </xsl:text></div>
-          <div id="slideshow" class="slideshow"><xsl:text> </xsl:text></div>
-        </div>
-
-
-        <div id="thumbs">
-          <ul class="thumbs noscript">
-          <xsl:apply-templates/>
-          </ul>
-
-        </div>
-      </xsl:when>
-      <xsl:when test="@type='gloss'">
-        <dl>
-          <xsl:call-template name="a-id"/>
-          <xsl:apply-templates/>
-        </dl>
-      </xsl:when>
-      <xsl:when test="@type='special'">
-        <xsl:if test="tei:head">
-          <h2>
-            <xsl:apply-templates select="tei:head"/>
-          </h2>
-        </xsl:if>
-        <div >
-          <div >
-            <dl>
-              <xsl:call-template name="a-id"/>
-              <xsl:apply-templates select="tei:item"/>
-            </dl>
-          </div>
-        </div>
-      </xsl:when>
-
-    </xsl:choose>
-  </xsl:template>
-
-  <xsl:template match="tei:item">
-    <xsl:choose>
-      <!-- Figure in lists -->
-      <!-- CASE 1: Full sized figures in a grid -->
-      <xsl:when test="../@type='figure-full'">
-        <!--<xsl:apply-templates/>-->
-      </xsl:when>
-      <!-- CASE 2: Thumbnail figures in a grid -->
-      <xsl:when test="../@type='figure-thumb'">
-        <xsl:apply-templates/>
-      </xsl:when>
-      <!-- CASE: Full sized images in a list -->
-      <xsl:when test="../@type='gallery-list'">
-        <li>
-          <xsl:apply-templates select="tei:figure/tei:graphic" mode="ojs-gallery"/>
-          <div class="caption">
-
-            <div class="download">
-              <a href="/jms/public/journals/1/{tei:figure/tei:graphic/@xml:id}_orig.jpg" title="After viewing the original image, press the browser back button to return to this gallery.">View Original Image</a>
-            </div>
-
-            <div class="image-title">Fig. <xsl:value-of select="tei:figure/@n"/></div>
-            <div class="image-desc">
-         <xsl:if test="tei:figure/tei:head">
-           <xsl:apply-templates select="tei:figure/tei:head" mode="ojs-gallery"/>
-         </xsl:if>
-        <xsl:if test="tei:figure/tei:p">
-            <xsl:apply-templates select="tei:figure/tei:p"/>
-
-        </xsl:if>
-            </div>
-        </div>
-        </li>
-      </xsl:when>
-      <!--  CASE 2: Glossary items -->
-      <xsl:when test="../@type='gloss'">
-        <!-- item HERE -->
-        <dt>
-
-          <xsl:apply-templates mode="glossary" select="preceding-sibling::tei:label[1]"/>
-        </dt>
-        <!-- label HERE -->
-        <dd>
-
-          <xsl:apply-templates/>
-        </dd>
-      </xsl:when>
-      <xsl:when test="../@type='special'">
-        <dt>
-
-          <xsl:apply-templates mode="glossary" select="preceding-sibling::tei:label[1]"/>
-        </dt>
-        <xsl:for-each select="tei:label/following-sibling::*">
-          <dd>
-
-            <xsl:apply-templates select="."/>
-          </dd>
-        </xsl:for-each>
-      </xsl:when>
-      <!--  CASE 3: Items with their own numbers -->
-      <xsl:when test="@n">
-        <li>
-          <xsl:apply-templates select="@n"/>
-          <xsl:text>. </xsl:text>
-          <xsl:apply-templates/>
-        </li>
-      </xsl:when>
-      <!--  CASE 4: All other list items -->
-      <xsl:otherwise>
-        <li>
-          <xsl:apply-templates/>
-        </li>
-      </xsl:otherwise>
-    </xsl:choose>
-  </xsl:template>
-
-  <xsl:template match="tei:head" mode="ojs-gallery">
-   <xsl:apply-templates/>
-  </xsl:template>
-
-  <xsl:template match="tei:graphic" mode="ojs-gallery">
-    <xsl:variable name="thisGraphicCaption">
-      <xsl:value-of select="normalize-space(concat('Fig. ',../../tei:figure/@n,' ', ../tei:head))"/>
-    </xsl:variable>
-
-    <a class="thumb" href="/jms/public/journals/1/{@xml:id}_full.jpg" title="{normalize-space(../tei:head)}">
-    <img src="/jms/public/journals/1/{../tei:graphic/@xml:id}_thumb.jpg" alt="{$thisGraphicCaption}" />
-   </a>
-
-  </xsl:template>
-  <xsl:template match="tei:label" mode="glossary">
-    <xsl:apply-templates/>
-  </xsl:template>
-  <xsl:template match="tei:label">
-    <strong>
-      <xsl:apply-templates/>
-    </strong>
-    <xsl:text>: </xsl:text>
-  </xsl:template>
-
-
-  <!-- LINE Group -->
-
-  <xsl:template match="tei:lg">
-    <blockquote>
-      <xsl:attribute name="class">
-        <xsl:choose>
-          <xsl:when test="@rend='right'">
-            <xsl:text>lg right</xsl:text>
-          </xsl:when>
-          <xsl:when test="@rend='center'">
-            <xsl:text>lg center</xsl:text>
-          </xsl:when>
-          <xsl:when test="starts-with(@rend,'indent(')">
-            <xsl:text>indent</xsl:text>
-            <xsl:value-of
-              select="concat(substring-before(substring-after(@rend,'('),')'),'em')"
-            />
-          </xsl:when>
-          <xsl:otherwise>
-            <xsl:text>lg left</xsl:text>
-          </xsl:otherwise>
-        </xsl:choose>
-      </xsl:attribute>
-      <xsl:apply-templates/>
-    </blockquote>
-  </xsl:template>
-
-  <xsl:template match="tei:lg/tei:l">
-    <span>
-      <xsl:if test="@rend">
-      <xsl:attribute name="class">
-        <xsl:choose>
-          <xsl:when test="@rend='right'">
-            <xsl:text>right</xsl:text>
-          </xsl:when>
-          <xsl:when test="@rend='center'">
-            <xsl:text>center</xsl:text>
-          </xsl:when>
-          <xsl:when test="@rend='left'">
-            <xsl:text>left</xsl:text>
-          </xsl:when>
-          <xsl:otherwise>
-            <xsl:text>left</xsl:text>
-          </xsl:otherwise>
-        </xsl:choose>
-      </xsl:attribute>
-      </xsl:if>
-      <xsl:apply-templates/>
-    </span>
-  </xsl:template>
-
-  <!--   TABLE    -->
-  <xsl:template match="tei:table">
-
-        <xsl:call-template name="table-simpleDisplay"/>
-
-  </xsl:template>
-  <!--   ROW   -->
-  <xsl:template match="tei:row">
-    <!-- Parameters passed through -->
-    <xsl:param name="number-of-rows"/>
-    <xsl:param name="number-of-cells"/>
-
-        <xsl:call-template name="row-simpleDisplay"> </xsl:call-template>
-
-  </xsl:template>
-  <!--   CELL   -->
-  <xsl:template match="tei:cell">
-    <!-- Parameters passed through -->
-    <xsl:param name="number-of-rows"/>
-    <xsl:param name="number-of-cells"/>
-    <xsl:param name="context-row"/>
-    <xsl:call-template name="cell-simpleDisplay"/>
-    </xsl:template>
-  <!-- TEMPLATES FOR SHADING AND ROW NUMBERS -->
-  <!-- Template for alternate shading -->
-  <xsl:template name="odd-even">
-    <xsl:choose>
-      <xsl:when test="../@type='gloss'">
-        <xsl:choose>
-          <xsl:when test="count(preceding-sibling::tei:item) mod 2 = 0"> z01</xsl:when>
-          <xsl:otherwise>
-            <xsl:text> z02</xsl:text>
-          </xsl:otherwise>
-        </xsl:choose>
-      </xsl:when>
-      <xsl:when test="../@type='special'">
-        <xsl:choose>
-          <xsl:when test="count(parent::tei:item/preceding-sibling::*) mod 2 = 0"> z01</xsl:when>
-          <xsl:otherwise>
-            <xsl:text> z02</xsl:text>
-          </xsl:otherwise>
-        </xsl:choose>
-      </xsl:when>
-      <xsl:otherwise>
-        <xsl:choose>
-          <xsl:when test="count(preceding-sibling::tei:row) mod 2 = 0"> z01</xsl:when>
-          <xsl:otherwise>
-            <xsl:text> z02</xsl:text>
-          </xsl:otherwise>
-        </xsl:choose>
-      </xsl:otherwise>
-    </xsl:choose>
-  </xsl:template>
-  <!-- Template for counting rows -->
-  <xsl:template name="r-num">
-    <xsl:choose>
-      <xsl:when test="../@type='gloss' or ../@type='special'">
-        <xsl:variable name="count-item">
-          <xsl:number count="tei:item" format="01" level="single"/>
-        </xsl:variable>
-        <xsl:text>r</xsl:text>
-        <xsl:value-of select="$count-item"/>
-      </xsl:when>
-      <xsl:otherwise>
-        <xsl:choose>
-          <xsl:when test="not(following-sibling::tei:row)">
-            <xsl:text>x02</xsl:text>
-          </xsl:when>
-          <xsl:otherwise>
-            <xsl:text>r</xsl:text>
-            <xsl:number count="tei:row" format="01" level="single"/>
-          </xsl:otherwise>
-        </xsl:choose>
-      </xsl:otherwise>
-    </xsl:choose>
-  </xsl:template>
-  <!-- Template for counting cells -->
-  <xsl:template name="c-num">
-    <xsl:choose>
-      <xsl:when test="not(following-sibling::tei:cell)">
-        <xsl:text>x01</xsl:text>
-      </xsl:when>
-
-      <xsl:otherwise>
-        <xsl:text>c</xsl:text>
-        <xsl:number count="tei:cell" format="01" level="single"/>
-      </xsl:otherwise>
-
-    </xsl:choose>
-  </xsl:template>
-  <!-- Template for Table heads and captions -->
-  <xsl:template name="tableHead">
-    <xsl:attribute name="title">
-      <xsl:value-of select="tei:head"/>
-    </xsl:attribute>
-    <caption>
-      <xsl:value-of select="tei:head"/>
-    </caption>
-  </xsl:template>
-  <xsl:template name="thScope">
-    <xsl:attribute name="scope">
-      <xsl:choose>
-        <xsl:when test="../@role='label'">
-          <xsl:text>col</xsl:text>
-        </xsl:when>
-        <xsl:otherwise>
-          <xsl:text>row</xsl:text>
-        </xsl:otherwise>
-      </xsl:choose>
-    </xsl:attribute>
-  </xsl:template>
-
-  <!-- Test to prevent endless looping -->
-  <xsl:template name="consistency-test">
-    <xsl:param name="number-of-cells"/>
-    <xsl:for-each select="tei:row[position()>1]">
-      <xsl:variable name="cur-cell-count" select="count(tei:cell) + sum(tei:cell/@cols) -
-        count(tei:cell/@cols)"/>
-      <xsl:if test="$cur-cell-count > $number-of-cells">
-        <xsl:text>1</xsl:text>
-      </xsl:if>
-    </xsl:for-each>
-  </xsl:template>
-  <xsl:template name="table-complexDisplay">
-    <!-- Number of rows in the table. -->
-    <xsl:variable name="number-of-rows" select="count(tei:row)"/>
-    <!-- Number of columns in a row. -->
-    <xsl:variable name="number-of-cells" select="count(tei:row[position() = 1]/tei:cell) +
-      sum(tei:row[position() = 1]/tei:cell/@cols) - count(tei:row[position() = 1]/tei:cell/@cols)"/>
-    <!-- To prevent extra cells causing the process to break -->
-    <xsl:variable name="error">
-      <xsl:call-template name="consistency-test">
-        <xsl:with-param name="number-of-cells" select="$number-of-cells"/>
-      </xsl:call-template>
-    </xsl:variable>
-    <xsl:choose>
-      <!-- Test to prevent endless looping -->
-      <xsl:when test="contains($error, '1')">
-        <h3>Error converting table. Please check encoding for extra cells or missing colspans.</h3>
-      </xsl:when>
-      <!-- Output -->
-      <xsl:otherwise>
-        <div>
-          <xsl:call-template name="a-id"/>
-          <div>
-            <table>
-              <xsl:if test="string(tei:head)">
-                <xsl:call-template name="tableHead"/>
-              </xsl:if>
-              <xsl:if test="tei:row[@role='label']">
-                <thead>
-                  <xsl:apply-templates select="tei:row[@role='label']">
-                    <xsl:with-param name="number-of-rows" select="$number-of-rows"/>
-                    <xsl:with-param name="number-of-cells" select="$number-of-cells"/>
-                  </xsl:apply-templates>
-                </thead>
-              </xsl:if>
-              <tbody>
-                <xsl:apply-templates select="tei:row[not(@role='label')]">
-                  <xsl:with-param name="number-of-rows" select="$number-of-rows"/>
-                  <xsl:with-param name="number-of-cells" select="$number-of-cells"/>
-                </xsl:apply-templates>
-              </tbody>
-            </table>
-          </div>
-        </div>
-      </xsl:otherwise>
-    </xsl:choose>
-  </xsl:template>
-  <xsl:template name="row-complexDisplay">
-    <!-- Parameters passed through -->
-    <xsl:param name="number-of-rows"/>
-    <xsl:param name="number-of-cells"/>
-
-    <tr>
-
-      <xsl:apply-templates>
-        <xsl:with-param name="number-of-rows" select="$number-of-rows"/>
-        <xsl:with-param name="number-of-cells" select="$number-of-cells"/>
-        <xsl:with-param name="context-row" select="count(preceding-sibling::tei:row) + 1"/>
-      </xsl:apply-templates>
-    </tr>
-  </xsl:template>
-  <xsl:template name="cell-complexDisplay">
-    <!-- Parameters passed through -->
-    <xsl:param name="number-of-rows"/>
-    <xsl:param name="number-of-cells"/>
-    <xsl:param name="context-row"/>
-    <xsl:choose>
-      <!-- Heading cells -->
-      <xsl:when test="@role='label'">
-        <th>
-          <xsl:call-template name="cell-att">
-            <xsl:with-param name="number-of-rows" select="$number-of-rows"/>
-            <xsl:with-param name="number-of-cells" select="$number-of-cells"/>
-            <xsl:with-param name="context-row" select="$context-row"/>
-          </xsl:call-template>
-          <xsl:apply-templates/>
-        </th>
-      </xsl:when>
-      <!-- Data cells -->
-      <xsl:otherwise>
-        <td>
-          <xsl:call-template name="cell-att">
-            <xsl:with-param name="number-of-rows" select="$number-of-rows"/>
-            <xsl:with-param name="number-of-cells" select="$number-of-cells"/>
-            <xsl:with-param name="context-row" select="$context-row"/>
-          </xsl:call-template>
-          <xsl:apply-templates/>
-        </td>
-      </xsl:otherwise>
-    </xsl:choose>
-  </xsl:template>
-  <!--  TABLE: simpleDisplay model  -->
-  <xsl:template name="table-simpleDisplay">
-    <div >
-      <xsl:call-template name="a-id"/>
-      <!-- Type only changes if a project needs different formatting-->
-      <div>
-        <table>
-          <xsl:if test="string(tei:head)">
-            <xsl:call-template name="tableHead"/>
-          </xsl:if>
-          <xsl:if test="tei:row[@role='label']">
-            <thead>
-              <xsl:apply-templates select="tei:row[@role='label']"/>
-            </thead>
-          </xsl:if>
-          <tbody>
-            <xsl:apply-templates select="tei:row[@role='data' or not(@role)]"/>
-          </tbody>
-        </table>
-      </div>
-    </div>
-  </xsl:template>
-  <xsl:template name="row-simpleDisplay">
-    <!-- Variable for alternate shading -->
-    <xsl:variable name="oddeven">
-      <xsl:call-template name="odd-even"/>
-    </xsl:variable>
-    <!-- Variable for counting rows -->
-    <xsl:variable name="r-num">
-      <xsl:call-template name="r-num"/>
-    </xsl:variable>
-    <tr>
-
-      <xsl:apply-templates/>
-    </tr>
-  </xsl:template>
-  <xsl:template name="cell-simpleDisplay">
-    <!-- Variable for counting cells -->
-    <xsl:variable name="c-num">
-      <xsl:call-template name="c-num"/>
-    </xsl:variable>
-    <xsl:choose>
-      <!-- Heading cells -->
-      <xsl:when test="@role='label'">
-        <th>
-
-          <xsl:call-template name="thScope"/>
-          <xsl:apply-templates/>
-        </th>
-      </xsl:when>
-      <!-- Data cells -->
-      <xsl:otherwise>
-        <td>
-
-          <xsl:apply-templates/>
-        </td>
-      </xsl:otherwise>
-    </xsl:choose>
-  </xsl:template>
-  <!-- COMPLEX TABLE: complexDisplay cell attribute template -->
-  <xsl:template name="cell-att">
-    <xsl:param name="number-of-rows"/>
-    <xsl:param name="number-of-cells"/>
-    <xsl:param name="context-row"/>
-    <!-- Context cell position -->
-    <xsl:variable name="con-cell-position" select="count(preceding-sibling::tei:cell)  +
-      sum(preceding-sibling::tei:cell/@cols) - count(preceding-sibling::tei:cell/@cols) + 1"/>
-    <xsl:variable name="updated-position">
-      <xsl:call-template name="update-position">
-        <xsl:with-param name="number-of-rows" select="$number-of-rows"/>
-        <xsl:with-param name="number-of-cells" select="$number-of-cells"/>
-        <xsl:with-param name="context-row" select="$context-row"/>
-        <xsl:with-param name="con-cell" select="$con-cell-position"/>
-        <!-- Cell position -->
-        <xsl:with-param name="cell" select="1"/>
-        <!-- Row position -->
-        <xsl:with-param name="row" select="1"/>
-        <!-- Total number of cells in the table -->
-        <xsl:with-param name="count" select="count(ancestor::tei:table//tei:cell)"/>
-        <xsl:with-param name="pos" select="$con-cell-position"/>
-      </xsl:call-template>
-    </xsl:variable>
-    <!-- Output value of the column position -->
-    <xsl:variable name="col-position">
-      <xsl:choose>
-        <!-- Test for last cell -->
-        <!-- No spanning cell -->
-        <xsl:when test="$updated-position = $number-of-cells">
-          <xsl:text>x01</xsl:text>
-        </xsl:when>
-        <!-- Colspan on self -->
-        <xsl:when test="$updated-position +@cols - 1 = $number-of-cells">
-          <xsl:text>x01</xsl:text>
-        </xsl:when>
-        <!-- Normal numbering -->
-        <xsl:otherwise>
-          <xsl:text>c</xsl:text>
-          <xsl:number format="01" value="$updated-position"/>
-        </xsl:otherwise>
-      </xsl:choose>
-    </xsl:variable>
-
-    <!-- rowspan and colspan attributes -->
-    <xsl:if test="string(@rows) and not(@rows='1')">
-      <xsl:attribute name="rowspan">
-        <xsl:value-of select="@rows"/>
-      </xsl:attribute>
-    </xsl:if>
-    <xsl:if test="string(@cols) and not(@cols='1')">
-      <xsl:attribute name="colspan">
-        <xsl:value-of select="@cols"/>
-      </xsl:attribute>
-    </xsl:if>
-  </xsl:template>
-  <!--
-        Recursive template to calculate the position of cells in the table according to the previous cells.
-        The new position of the cell depends on the rowspans and colspans of the sibling cells and the cells in the
-        previous rows.
-    -->
-  <xsl:template name="update-position">
-    <xsl:param name="number-of-rows"/>
-    <xsl:param name="number-of-cells"/>
-    <xsl:param name="context-row"/>
-    <xsl:param name="con-cell"/>
-    <xsl:param name="cell"/>
-    <xsl:param name="row"/>
-    <xsl:param name="count"/>
-    <xsl:param name="pos"/>
-    <xsl:choose>
-      <!-- Stop condition -->
-      <xsl:when test="$count > 0">
-        <!-- Update the count -->
-        <xsl:variable name="new-count">
-          <xsl:choose>
-            <xsl:when test="ancestor::tei:table/tei:row[position() = $row]/tei:cell[position() =
-              $cell]">
-              <xsl:value-of select="$count - 1"/>
-            </xsl:when>
-            <xsl:otherwise>
-              <xsl:value-of select="$count"/>
-            </xsl:otherwise>
-          </xsl:choose>
-        </xsl:variable>
-        <xsl:variable name="new-pos">
-          <xsl:choose>
-            <xsl:when test="ancestor::tei:table/tei:row[position() = $row and $context-row >
-              position()]/tei:cell[position() = $cell and @rows]">
-              <!-- Cases where preceding-siblings of the cell being tested have colspan -->
-              <xsl:variable name="pre-cols" select="sum(ancestor::tei:table/tei:row[position() =
-                $row]/tei:cell[position() = $cell]/preceding-sibling::tei:cell[$cell >
-                position()]/@cols)"/>
-              <!--
-                The position of the context cell is updated if there are rowspans in previous cells of the previous rows and the
-                column spans until the context cell position.
-              -->
-              <xsl:choose>
-                <xsl:when test="$pos >= $cell + $pre-cols and $row +
-                  ancestor::tei:table/tei:row[position() = $row]/tei:cell[position() = $cell]/@rows
-                  - 1 >= $context-row">
-                  <!--
-                    Creates the value that is added to the context cell position. Where there are colspans, it adds the value of the colspan,
-                    otherwise it just increases the value of the context cell by one.
-                  -->
-                  <xsl:variable name="step">
-                    <xsl:choose>
-                      <xsl:when test="ancestor::tei:table/tei:row[position() =
-                        $row]/tei:cell[position() = $cell and @cols]">
-                        <xsl:value-of select="ancestor::tei:table/tei:row[position() =
-                          $row]/tei:cell[position() = $cell]/@cols"/>
-                      </xsl:when>
-                      <xsl:otherwise>1</xsl:otherwise>
-                    </xsl:choose>
-                  </xsl:variable>
-                  <xsl:value-of select="$pos + $step"/>
-                </xsl:when>
-                <xsl:otherwise>
-                  <xsl:value-of select="$pos"/>
-                </xsl:otherwise>
-              </xsl:choose>
-            </xsl:when>
-            <xsl:otherwise>
-              <xsl:value-of select="$pos"/>
-            </xsl:otherwise>
-          </xsl:choose>
-        </xsl:variable>
-        <!-- Position of the new cell being tested -->
-        <xsl:variable name="new-cell">
-          <xsl:choose>
-            <xsl:when test="$number-of-cells > $cell">
-              <xsl:value-of select="$cell + 1"/>
-            </xsl:when>
-            <xsl:otherwise>1</xsl:otherwise>
-          </xsl:choose>
-        </xsl:variable>
-        <!-- Checks if the row position needs to be incremented -->
-        <xsl:variable name="new-row">
-          <xsl:choose>
-            <xsl:when test="$cell = $number-of-cells">
-              <xsl:value-of select="$row + 1"/>
-            </xsl:when>
-            <xsl:otherwise>
-              <xsl:value-of select="$row"/>
-            </xsl:otherwise>
-          </xsl:choose>
-        </xsl:variable>
-        <!--
-          Recurs a call to the current template with the updated values of the context cell position, previous row position and previous cell
-          position that was tested last.
-        -->
-        <xsl:call-template name="update-position">
-          <xsl:with-param name="number-of-rows" select="$number-of-rows"/>
-          <xsl:with-param name="number-of-cells" select="$number-of-cells"/>
-          <xsl:with-param name="context-row" select="$context-row"/>
-          <xsl:with-param name="con-cell" select="$con-cell"/>
-          <xsl:with-param name="cell" select="$new-cell"/>
-          <xsl:with-param name="row" select="$new-row"/>
-          <xsl:with-param name="count" select="$new-count"/>
-          <xsl:with-param name="pos" select="$new-pos"/>
-        </xsl:call-template>
-      </xsl:when>
-      <xsl:otherwise>
-        <xsl:value-of select="$pos"/>
-      </xsl:otherwise>
-    </xsl:choose>
-  </xsl:template>
-  <!--  END Table templates     -->
-  <!--   NEW BIB SECTION     -->
-  <xsl:template match="tei:listBibl">
-    <ul>
-      <xsl:apply-templates/>
-    </ul>
-  </xsl:template>
-  <xsl:template match="tei:bibl[parent::tei:listBibl]">
-    <li>
-      <xsl:apply-templates/>
-    </li>
-  </xsl:template>
-  <xsl:template match="tei:listBibl/tei:head">
-    <caption>
-      <strong>
-        <xsl:apply-templates/>
-      </strong>
-    </caption>
-  </xsl:template>
-  <xsl:template match="tei:title">
-    <em>
-      <xsl:apply-templates/>
-    </em>
-  </xsl:template>
-  <xsl:template match="tei:author">
-
-      <xsl:apply-templates/>
-
-  </xsl:template>
-  <!--   BLOCKQUOTES   -->
-  <xsl:template match="tei:q">
-    <blockquote><p>
-      <xsl:apply-templates/>
-      </p>
-    </blockquote>
-  </xsl:template>
-  <!--   ADDRESSES   -->
-  <xsl:template match="tei:address">
-    <address>
-      <xsl:apply-templates/>
-    </address>
-    <xsl:if test="following-sibling::tei:address">
-      <br/>
-    </xsl:if>
-  </xsl:template>
-  <xsl:template match="tei:addrLine">
-    <!-- START automatic links or email addresses -->
-    <xsl:choose>
-      <xsl:when test="tei:email">
-        <a href="mailto:{tei:email}">
-          <xsl:apply-templates/>
-        </a>
-      </xsl:when>
-      <xsl:when test="tei:ref">
-        <a href="{tei:ref/@target}">
-          <xsl:apply-templates/>
-        </a>
-      </xsl:when>
-      <xsl:otherwise>
-        <xsl:apply-templates/>
-      </xsl:otherwise>
-    </xsl:choose>
-    <!-- END automatic links or email addresses -->
-    <xsl:if test="following-sibling::tei:addrLine">
-      <br/>
-    </xsl:if>
-  </xsl:template>
-  <!--   FIGURES   -->
-  <!-- NINETEEN: Figures are suppressed at the point of occurrence, and specifically processed after the body of the text -->
-    <xsl:template match="tei:graphic"/>
-    <xsl:template match="tei:figDesc"/>
-    <xsl:template match="tei:figure/tei:head"/>
-
-  <!-- NINETEEN: Figures are suppressed at the point of occurrence, and specifically processed after the body of the text -->
-  <xsl:template match="tei:figure"/>
-
-
-  <!--   PHRASE LEVEL   -->
-  <!--   LINKS: xref   -->
-  <xsl:template match="tei:ref">
-    <xsl:choose>
-      <xsl:when test="@type  = 'external' or @rend = 'external'">
-        <a href="{@target}">
-          <xsl:call-template name="external-link"/>
-          <xsl:apply-templates/>
-        </a>
-      </xsl:when>
-
-    </xsl:choose>
-  </xsl:template>
-  <xsl:template name="external-link">
-    <xsl:choose>
-      <!-- Open in a new window -->
-      <xsl:when test="@rend='newWindow'">
-
-        <xsl:attribute name="rel">
-          <xsl:text>external</xsl:text>
-        </xsl:attribute>
-        <xsl:attribute name="title">
-          <xsl:text>External website (Opens in a new window)</xsl:text>
-        </xsl:attribute>
-      </xsl:when>
-      <!-- Open in same window -->
-      <xsl:otherwise>
-
-        <xsl:attribute name="title">
-          <xsl:text>External website</xsl:text>
-        </xsl:attribute>
-      </xsl:otherwise>
-    </xsl:choose>
-  </xsl:template>
-  <xsl:template name="internal-link">
-    <xsl:param name="title"/>
-    <xsl:choose>
-      <!-- Open in a new window -->
-      <xsl:when test="@rend='newWindow'">
-
-        <xsl:attribute name="rel">
-          <xsl:text>external</xsl:text>
-        </xsl:attribute>
-        <xsl:attribute name="title">
-          <xsl:text>Link to </xsl:text>
-          <xsl:value-of select="$title"/>
-          <xsl:text> (Opens in a new window)</xsl:text>
-        </xsl:attribute>
-      </xsl:when>
-      <!-- Open in same window -->
-      <xsl:otherwise>
-
-        <xsl:attribute name="title">
-          <xsl:text>Link to </xsl:text>
-          <xsl:value-of select="$title"/>
-        </xsl:attribute>
-      </xsl:otherwise>
-    </xsl:choose>
-  </xsl:template>
-  <xsl:template match="tei:email">
-    <a href="mailto:" title="Email link">
-      <xsl:apply-templates/>
-    </a>
-  </xsl:template>
-
-  <xsl:template match="tei:anchor">
-    <a id="{@xml:id}"/>
-    <xsl:apply-templates/>
-  </xsl:template>
-  <xsl:template match="tei:ptr">
-    <a href="{@target}">
-      <xsl:choose>
-        <xsl:when test="starts-with(@target, 'http://')">
-          <xsl:call-template name="external-link"/>
-        </xsl:when>
-        <xsl:when test="starts-with(@target, '#')">
-          <a href="{@target}" title="Link internal to this page">
-            <xsl:apply-templates/>
-          </a>
-        </xsl:when>
-        <xsl:otherwise>
-          <xsl:attribute name="title">
-            <xsl:text>Encoding error: @traget does not start with 'http://' and not internal link</xsl:text>
-          </xsl:attribute>
-        </xsl:otherwise>
-      </xsl:choose>
-      <xsl:apply-templates select="@target"/>
-    </a>
-  </xsl:template>
-  <!--  UBI     -->
-  <xsl:template match="tei:hi">
-    <xsl:choose>
-      <!-- ITALICS -->
-      <xsl:when test="@rend='italic'">
-        <em>
-          <xsl:apply-templates/>
-        </em>
-      </xsl:when>
-      <!-- BOLD -->
-      <xsl:when test="@rend='bold'">
-        <strong>
-          <xsl:apply-templates/>
-        </strong>
-      </xsl:when>
-      <!-- BOLD AND ITALICS -->
-      <xsl:when test="@rend='bolditalic'">
-        <strong>
-          <em>
-            <xsl:apply-templates/>
-          </em>
-        </strong>
-      </xsl:when>
-      <xsl:when test="@rend='sup'">
-        <sup>
-          <xsl:apply-templates/>
-        </sup>
-      </xsl:when>
-      <xsl:when test="@rend='sub'">
-        <sub>
-          <xsl:apply-templates/>
-        </sub>
-      </xsl:when>
-      <!-- CURRENT DEFAULT: italics -->
-      <xsl:otherwise>
-        <em>
-          <xsl:apply-templates/>
-        </em>
-      </xsl:otherwise>
-    </xsl:choose>
-  </xsl:template>
-  <!--   FOOTNOTES     -->
-  <xsl:template match="tei:note">
-    <sup>
-      <a >
-        <xsl:attribute name="href">
-          <xsl:text>#fn</xsl:text>
-          <xsl:number format="01" from="tei:text" level="any"/>
-        </xsl:attribute>
-        <xsl:attribute name="id">
-          <xsl:text>fnLink</xsl:text>
-          <xsl:number format="01" from="tei:text" level="any"/>
-        </xsl:attribute>
-        <xsl:number from="tei:text" level="any"/>
-      </a>
-    </sup>
-    <!--  TOOK OUT THIS: count="note" from="group/text" -->
-  </xsl:template>
-
-  <xsl:template name="ctpl_footnotes">
-    <xsl:if test="//tei:note">
-      <div >
-        <h3>Endnotes</h3>
-        <ol>
-          <!-- START model for each footnote -->
-          <xsl:for-each select="//tei:note">
-            <!-- Variables -->
-            <xsl:variable name="fnnum">
-              <xsl:number level="any"/>
-            </xsl:variable>
-            <xsl:variable name="fnnumfull">
-              <xsl:number level="any" format="01"/>
-            </xsl:variable>
-            <!-- Output -->
-            <li id="fn{$fnnumfull}">
-                <xsl:apply-templates/><xsl:text> [</xsl:text>
-              <a href="#fnLink{$fnnumfull}" >^</a><xsl:text>]</xsl:text>
-            </li>
-          </xsl:for-each>
-          <!-- END model for each footnote -->
-        </ol>
-      </div>
-    </xsl:if>
-  </xsl:template>
-
-
-
-  <xsl:template name="ctpl_figure">
-    <xsl:if test="//tei:figure and not(//tei:list[@type='gallery-list'])">
-      <div >
-        <h3>Figures</h3>
-        <dl>
-          <!-- START model for each footnote -->
-          <xsl:for-each select="//tei:figure">
-
-             <dd>
-               <img src="/jms/public/journals/1/{tei:graphic/@xml:id}_full.jpg"/>
-               <p>
-                 <em>Fig. <xsl:value-of select="@n"/></em><xsl:text> </xsl:text><xsl:apply-templates select="tei:head" mode="ojs-gallery"/>
-               </p>
-               <xsl:apply-templates select="tei:p"/>
-             </dd>
-          </xsl:for-each>
-          <!-- END model for each footnote -->
-        </dl>
-      </div>
-    </xsl:if>
-  </xsl:template>
-
-
-  <!--   VARIOUS TERMS   -->
-  <xsl:template match="tei:foreign">
-    <em>
-      <xsl:apply-templates/>
-    </em>
-  </xsl:template>
-  <xsl:template match="tei:rs">
-    <strong>
-      <xsl:apply-templates/>
-    </strong>
-  </xsl:template>
-  <xsl:template match="tei:date[not(ancestor::tei:bibl)]">
-    <strong>
-      <xsl:apply-templates/>
-    </strong>
-  </xsl:template>
-  <xsl:template match="tei:emph">
-    <em>
-      <xsl:apply-templates/>
-    </em>
-  </xsl:template>
-  <xsl:template match="tei:del">
-    <del>
-      <xsl:apply-templates/>
-    </del>
-  </xsl:template>
-  <xsl:template match="tei:code">
-    <pre>
-    <xsl:apply-templates/>
-  </pre>
-  </xsl:template>
-  <xsl:template match="tei:lb">
-    <br/>
-  </xsl:template>
-
-  <xsl:template match="tei:ab">
-    <xsl:choose>
-      <xsl:when test="@type='form'">
-        <form method="post" name="{@xml:id}">
-          <xsl:attribute name="action">
-            <!--  probably:  http://curlew.cch.kcl.ac.uk/cgi-bin/doemail.pl-->
-          </xsl:attribute>
-          <input name="script" type="hidden" value="crsbi_fb"/>
-          <p >
-            <xsl:for-each select="tei:seg[@type='input']">
-              <xsl:value-of select="preceding-sibling::tei:label[1]"/>
-              <xsl:text>:</xsl:text>
-              <br/>
-              <input style="background-color: rgb(255, 255, 160);" type="text">
-                <xsl:choose>
-                  <xsl:when test="contains(preceding-sibling::tei:label[1],'(')">
-                    <xsl:attribute name="id">
-                      <xsl:value-of select="substring-before(preceding-sibling::tei:label[1], '(')"
-                      />
-                    </xsl:attribute>
-                  </xsl:when>
-                  <xsl:when test="contains(preceding-sibling::tei:label[1],':')">
-                    <xsl:attribute name="id">
-                      <xsl:value-of select="substring-before(preceding-sibling::tei:label[1], ':')"
-                      />
-                    </xsl:attribute>
-                  </xsl:when>
-                  <xsl:otherwise>
-                    <xsl:value-of select="preceding-sibling::tei:label[1]"/>
-                  </xsl:otherwise>
-                </xsl:choose>
-              </input>
-              <br/>
-            </xsl:for-each>
-          </p>
-          <xsl:if test="tei:seg[@type='textfield']">
-            <xsl:for-each select="tei:seg[@type='textfield']">
-              <p >
-                <xsl:value-of select="preceding-sibling::tei:label[1]"/>
-                <xsl:text>:</xsl:text>
-              </p>
-              <p >
-                <textarea cols="40" rows="6">
-                  <xsl:choose>
-                    <xsl:when test="contains(preceding-sibling::tei:label[1],'(')">
-                      <xsl:attribute name="id">
-                        <xsl:value-of select="substring-before(preceding-sibling::tei:label[1],
-                          '(')"/>
-                      </xsl:attribute>
-                    </xsl:when>
-                    <xsl:when test="contains(preceding-sibling::tei:label[1],':')">
-                      <xsl:attribute name="id">
-                        <xsl:value-of select="substring-before(preceding-sibling::tei:label[1],
-                          ':')"/>
-                      </xsl:attribute>
-                    </xsl:when>
-                    <xsl:otherwise>
-                      <xsl:value-of select="preceding-sibling::tei:label[1]"/>
-                    </xsl:otherwise>
-                  </xsl:choose> &#x00A0; </textarea>
-              </p>
-            </xsl:for-each>
-          </xsl:if>
-          <xsl:if test="tei:list[@type='select']">
-            <p >
-              <label for="fe01">
-                <xsl:value-of select="tei:list[@type='select']/preceding-sibling::tei:label[1]"/>
-                <xsl:text>: </xsl:text>
-              </label>
-              <select id="fe01" name="fe01">
-                <option selected="selected"> Please select... </option>
-                <xsl:for-each select="tei:list[@type='select']/tei:item">
-                  <option value="{.}">
-                    <xsl:text> </xsl:text>
-                    <xsl:value-of select="."/>
-                    <xsl:text> </xsl:text>
-                  </option>
-                </xsl:for-each>
-              </select>
-            </p>
-          </xsl:if>
-          <p >
-            <input name="Submit" type="submit" value="Submit"/>
-            <input name="Reset" type="reset" value="Reset"/>
-          </p>
-        </form>
-      </xsl:when>
-      <xsl:otherwise>
-        <xsl:apply-templates/>
-      </xsl:otherwise>
-    </xsl:choose>
-  </xsl:template>
-  <!--   SEARCHABLE TESTS   -->
-  <xsl:template match="tei:name">
-    <span>
-      <xsl:attribute name="id">
-        <xsl:value-of select="ancestor::tei:TEI/@xml:id"/>
-        <xsl:text>-</xsl:text>
-        <xsl:number level="any"/>
-      </xsl:attribute>
-      <xsl:apply-templates/>
-    </span>
-  </xsl:template>
-
-
-</xsl:stylesheet>
+<xsl:stylesheet version="1.0" xmlns:xsi="http://www.w3.org/2001/XMLSchema-instance"
+                xmlns:xlink="http://www.w3.org/1999/xlink" xmlns:xsl="http://www.w3.org/1999/XSL/Transform"
+                xmlns:mml="http://www.w3.org/1998/Math/MathML" xmlns:xs="http://www.w3.org/2001/XMLSchema"
+                xmlns:tei="http://www.tei-c.org/ns/1.0"
+                exclude-result-prefixes="xsi xs xlink mml">
+
+    <xsl:output method="html" indent="yes" encoding="utf-8"/>
+
+    <xsl:variable name="upperspecchars" select="'ÁÀÂÄÉÈÊËÍÌÎÏÓÒÔÖÚÙÛÜ'"/>
+    <xsl:variable name="uppernormalchars" select="'AAAAEEEEIIIIOOOOUUUU'"/>
+    <xsl:variable name="smallspecchars" select="'áàâäéèêëíìîïóòôöúùûü'"/>
+    <xsl:variable name="smallnormalchars" select="'aaaaeeeeiiiioooouuuu'"/>
+    <xsl:variable name="uppercase" select="'ABCDEFGHIJKLMNOPQRSTUVWXYZ'"/>
+    <xsl:variable name="smallcase" select="'abcdefghijklmnopqrstuvwxyz'"/>
+    <xsl:variable name="allcase" select="concat($smallcase, $uppercase)"/>
+
+    <xsl:template match="/">
+        <xsl:call-template name="metatags"/>
+        <xsl:apply-templates select="//body/@* | //body/node()"/>
+        <xsl:apply-templates select="//back/*"/>
+
+        <!-- and handle TEI -->
+        <xsl:apply-templates select="/tei:TEI/tei:text/tei:body"/>
+    </xsl:template>
+
+    <xsl:template match="//body/@*">
+        <xsl:copy>
+            <xsl:apply-templates select="//body/@*"/>
+        </xsl:copy>
+    </xsl:template>
+
+
+    <xsl:template name="supplementary-material">
+        <div id="supplementary-material">
+            <xsl:if test="//supplementary-material[not(object-id)]">
+                <ul class="supplementary-material">
+                <xsl:for-each select="//supplementary-material[not(object-id)]/ext-link">
+                    <li>
+                        <a>
+                            <xsl:attribute name="href"><xsl:value-of select="concat('[', @xlink:href, ']')"/></xsl:attribute>
+                            <xsl:attribute name="download"/>
+                            <xsl:apply-templates/>
+                        </a>
+                        <xsl:for-each select="../p">
+                            <xsl:apply-templates select="."/>
+                        </xsl:for-each>
+                    </li>
+                </xsl:for-each>
+                </ul>
+            </xsl:if>
+        </div>
+    </xsl:template>
+
+
+    <xsl:template name="metatags">
+        <div id="metatags">
+            <xsl:if test="//article-meta/permissions">
+                <meta name="DC.Rights">
+                    <xsl:attribute name="content">
+                        <xsl:value-of select="//article-meta/permissions/copyright-statement"/><xsl:text>. </xsl:text><xsl:value-of select="translate(//article-meta/permissions/license, '&#10;&#9;', '')"/>
+                    </xsl:attribute>
+                </meta>
+            </xsl:if>
+            <xsl:for-each select="//article-meta/contrib-group/contrib">
+                <meta name="DC.Contributor">
+                    <xsl:attribute name="content">
+                        <xsl:choose>
+                            <xsl:when test="name">
+                                <xsl:value-of select="concat(name/given-names, ' ', name/surname)"/>
+                                <xsl:if test="name/suffix">
+                                    <xsl:value-of select="concat(' ', name/suffix)"/>
+                                </xsl:if>
+                            </xsl:when>
+                            <xsl:when test="collab">
+                                <xsl:value-of select="collab"/>
+                            </xsl:when>
+                        </xsl:choose>
+                    </xsl:attribute>
+                </meta>
+            </xsl:for-each>
+            <xsl:for-each select="//funding-group/award-group">
+                <meta name="citation_funding_source">
+                    <xsl:attribute name="content">
+                        <xsl:value-of select="concat('citation_funder=', .//institution, ';citation_grant_number=', award-id, ';citation_grant_recipient=')"/>
+                        <xsl:value-of select="concat(principal-award-recipient/name/given-names, ' ', principal-award-recipient/name/surname)"/>
+                        <xsl:for-each select="principal-award-recipient/name/suffix">
+                            <xsl:value-of select="concat(' ', .)"/>
+                        </xsl:for-each>
+                    </xsl:attribute>
+                </meta>
+            </xsl:for-each>
+            <xsl:for-each select="//article-meta/contrib-group/contrib[@contrib-type='author']">
+                <xsl:variable name="type" select="@contrib-type"/>
+                <meta name="citation_{$type}">
+                    <xsl:attribute name="content">
+                        <xsl:choose>
+                            <xsl:when test="name">
+                                <xsl:value-of select="concat(name/given-names, ' ', name/surname)"/>
+                                <xsl:if test="name/suffix">
+                                    <xsl:value-of select="concat(' ', name/suffix)"/>
+                                </xsl:if>
+                            </xsl:when>
+                            <xsl:when test="collab">
+                                <xsl:value-of select="collab"/>
+                            </xsl:when>
+                        </xsl:choose>
+                    </xsl:attribute>
+                </meta>
+                <xsl:for-each select="aff[not(@id)] | xref[@ref-type='aff'][@rid]">
+                    <xsl:choose>
+                        <xsl:when test="name() = 'aff'">
+                            <xsl:for-each select="institution | email">
+                                <meta name="citation_{$type}_{name()}">
+                                    <xsl:attribute name="content">
+                                        <xsl:value-of select="."/>
+                                    </xsl:attribute>
+                                </meta>
+                            </xsl:for-each>
+                        </xsl:when>
+                        <xsl:when test="name() = 'xref'">
+                            <xsl:variable name="rid" select="@rid"/>
+                            <xsl:for-each select="//aff[@id=$rid]/institution | //aff[@id=$rid]/email">
+                                <meta name="citation_{$type}_{name()}">
+                                    <xsl:attribute name="content">
+                                        <xsl:value-of select="."/>
+                                    </xsl:attribute>
+                                </meta>
+                            </xsl:for-each>
+                        </xsl:when>
+                    </xsl:choose>
+                </xsl:for-each>
+                <xsl:if test="xref[@ref-type='corresp'][@rid]">
+                    <xsl:variable name="rid" select="xref[@ref-type='corresp']/@rid"/>
+                    <xsl:if test="//corresp[@id=$rid]/email">
+                        <meta name="citation_{$type}_email">
+                            <xsl:attribute name="content">
+                                <xsl:value-of select="//corresp[@id=$rid]/email"/>
+                            </xsl:attribute>
+                        </meta>
+                    </xsl:if>
+                </xsl:if>
+                <xsl:if test="contrib-id[@contrib-id-type='orcid']">
+                    <meta name="citation_{$type}_orcid">
+                        <xsl:attribute name="content">
+                            <xsl:value-of select="contrib-id[@contrib-id-type='orcid']"/>
+                        </xsl:attribute>
+                    </meta>
+                </xsl:if>
+            </xsl:for-each>
+            <xsl:for-each select="//ref-list/ref">
+                <xsl:variable name="citation_journal" select="element-citation[@publication-type='journal']/source"/>
+                <xsl:variable name="citation_string">
+                    <xsl:if test="$citation_journal">
+                        <xsl:value-of select="concat(';citation_journal_title=', $citation_journal)"/>
+                    </xsl:if>
+                    <xsl:for-each select=".//person-group[@person-group-type='author']/name | .//person-group[@person-group-type='author']/collab">
+                        <xsl:choose>
+                            <xsl:when test="name() = 'name'">
+                                <xsl:value-of select="concat(';citation_author=', given-names, '. ', surname)"/>
+                                <xsl:if test="suffix">
+                                    <xsl:value-of select="concat(' ', suffix)"/>
+                                </xsl:if>
+                            </xsl:when>
+                            <xsl:when test="name() = 'collab'">
+                                <xsl:value-of select="concat(';citation_author=', .)"/>
+                            </xsl:when>
+                        </xsl:choose>
+                    </xsl:for-each>
+                    <xsl:for-each select=".//article-title | element-citation[not(@publication-type='journal')]/source">
+                        <xsl:value-of select="concat(';citation_title=', .)"/>
+                    </xsl:for-each>
+                    <xsl:if test=".//fpage">
+                        <xsl:value-of select="concat(';citation_pages=', .//fpage)"/>
+                        <xsl:if test=".//lpage">
+                            <xsl:value-of select="concat('-', .//lpage)"/>
+                        </xsl:if>
+                    </xsl:if>
+                    <xsl:if test=".//volume">
+                        <xsl:value-of select="concat(';citation_volume=', .//volume)"/>
+                    </xsl:if>
+                    <xsl:if test=".//year">
+                        <xsl:value-of select="concat(';citation_year=', .//year)"/>
+                    </xsl:if>
+                    <xsl:if test=".//pub-id[@pub-id-type='doi']">
+                        <xsl:value-of select="concat(';citation_doi=', .//pub-id[@pub-id-type='doi'])"/>
+                    </xsl:if>
+                </xsl:variable>
+                <xsl:if test="string-length($citation_string)>1">
+                    <meta name="citation_reference">
+                        <xsl:attribute name="content">
+                            <xsl:value-of select="substring-after($citation_string, ';')"/>
+                        </xsl:attribute>
+                    </meta>
+                </xsl:if>
+            </xsl:for-each>
+        </div>
+    </xsl:template>
+
+    <xsl:template match="article-meta/title-group/article-title">
+        <div id="article-title">
+            <xsl:apply-templates/>
+        </div>
+    </xsl:template>
+
+    <xsl:template match="custom-meta-group">
+        <xsl:if test="custom-meta[@specific-use='meta-only']/meta-name[text()='Author impact statement']/following-sibling::meta-value">
+            <div id="impact-statement">
+                <xsl:apply-templates select="custom-meta[@specific-use='meta-only']/meta-name[text()='Author impact statement']/following-sibling::meta-value/node()"/>
+            </div>
+        </xsl:if>
+    </xsl:template>
+
+    <!-- Author list -->
+    <xsl:template match="contrib-group[not(@content-type)]">
+        <xsl:apply-templates/>
+        <xsl:if test="contrib[@contrib-type='author'][not(@id)]">
+            <div id="author-info-group-authors">
+                <xsl:apply-templates select="contrib[@contrib-type='author'][not(@id)]"/>
+            </div>
+        </xsl:if>
+    </xsl:template>
+
+    <xsl:template match="contrib[@contrib-type='author'][not(@id)]">
+        <xsl:apply-templates select="collab"/>
+    </xsl:template>
+
+    <xsl:template match="contrib//collab">
+        <h4 class="equal-contrib-label">
+            <xsl:apply-templates/>
+        </h4>
+        <xsl:variable name="contrib-id">
+            <xsl:apply-templates select="../contrib-id"/>
+        </xsl:variable>
+        <xsl:if test="../../..//contrib[@contrib-type='author non-byline']/contrib-id[text()=$contrib-id]">
+            <ul>
+                <xsl:for-each
+                        select="../../..//contrib[@contrib-type='author non-byline']/contrib-id[text()=$contrib-id]">
+                    <li>
+                        <xsl:if test="position()=1">
+                            <xsl:attribute name="class">
+                                <xsl:value-of select="'first'"/>
+                            </xsl:attribute>
+                        </xsl:if>
+                        <xsl:if test="position()=last()">
+                            <xsl:attribute name="class">
+                                <xsl:value-of select="'last'"/>
+                            </xsl:attribute>
+                        </xsl:if>
+                        <xsl:value-of select="../name/given-names"/>
+                        <xsl:text> </xsl:text>
+                        <xsl:value-of select="../name/surname"/>
+                        <xsl:text>, </xsl:text>
+                        <xsl:for-each select="../aff">
+                            <xsl:call-template name="collabaff"/>
+                            <xsl:if test="position() != last()">
+                                <xsl:text>; </xsl:text>
+                            </xsl:if>
+                        </xsl:for-each>
+                    </li>
+                </xsl:for-each>
+            </ul>
+        </xsl:if>
+    </xsl:template>
+
+    <xsl:template name="collabaff">
+        <span class="aff">
+            <xsl:for-each select="@* | node()">
+                <xsl:choose>
+                    <xsl:when test="name() = 'institution'">
+                        <span class="institution">
+                            <xsl:value-of select="."/>
+                        </span>
+                    </xsl:when>
+                    <xsl:when test="name()='country'">
+                        <span class="country">
+                            <xsl:value-of select="."/>
+                        </span>
+                    </xsl:when>
+                    <xsl:when test="name()='addr-line'">
+                        <span class="addr-line">
+                            <xsl:apply-templates mode="authorgroup"/>
+                        </span>
+                    </xsl:when>
+                    <xsl:when test="name()=''">
+                        <xsl:value-of select="."/>
+                    </xsl:when>
+                    <xsl:otherwise>
+                        <span class="{name()}">
+                            <xsl:value-of select="."/>
+                        </span>
+                    </xsl:otherwise>
+                </xsl:choose>
+            </xsl:for-each>
+
+        </span>
+    </xsl:template>
+
+    <xsl:template match="addr-line/named-content" mode="authorgroup">
+        <span class="named-content">
+            <xsl:apply-templates/>
+        </span>
+    </xsl:template>
+
+    <!-- ==== FRONT MATTER START ==== -->
+
+    <xsl:template match="surname | given-names | name">
+        <span class="nlm-given-names">
+            <xsl:value-of select="given-names"/>
+        </span>
+        <xsl:text> </xsl:text>
+        <span class="nlm-surname">
+            <xsl:value-of select="surname"/>
+        </span>
+        <xsl:text>, </xsl:text>
+        <xsl:value-of select="name"/>
+    </xsl:template>
+
+    <!-- ==== Data set start ==== -->
+    <xsl:template match="sec[@sec-type='datasets']">
+        <div id="datasets">
+            <xsl:apply-templates/>
+        </div>
+    </xsl:template>
+    <xsl:template match="sec[@sec-type='datasets']/title"/>
+    <xsl:template match="related-object">
+        <span class="{name()}">
+            <xsl:if test="@id">
+                <xsl:attribute name="id">
+                    <xsl:value-of select="@id"/>
+                </xsl:attribute>
+            </xsl:if>
+            <xsl:apply-templates/>
+        </span>
+    </xsl:template>
+    <xsl:template match="related-object/collab">
+        <span class="{name()}">
+            <xsl:apply-templates/>
+        </span>
+    </xsl:template>
+    <xsl:template match="related-object/name">
+        <span class="name">
+            <xsl:value-of select="surname"/>
+            <xsl:text> </xsl:text>
+            <xsl:value-of select="given-names"/>
+            <xsl:if test="suffix">
+                <xsl:text> </xsl:text>
+                <xsl:value-of select="suffix"/>
+            </xsl:if>
+        </span>
+    </xsl:template>
+    <xsl:template match="related-object/year">
+        <span class="{name()}">
+            <xsl:apply-templates/>
+        </span>
+    </xsl:template>
+    <xsl:template match="related-object/source">
+        <span class="{name()}">
+            <xsl:apply-templates/>
+        </span>
+    </xsl:template>
+    <xsl:template match="related-object/x">
+        <span class="{name()}">
+            <xsl:apply-templates/>
+        </span>
+    </xsl:template>
+    <xsl:template match="related-object/etal">
+        <span class="{name()}">
+            <xsl:text>et al.</xsl:text>
+        </span>
+    </xsl:template>
+    <xsl:template match="related-object/comment">
+        <span class="{name()}">
+            <xsl:apply-templates/>
+        </span>
+    </xsl:template>
+    <xsl:template match="related-object/object-id">
+        <span class="{name()}">
+            <xsl:apply-templates/>
+        </span>
+    </xsl:template>
+
+    <!-- author-notes -->
+    <xsl:template match="author-notes">
+        <xsl:apply-templates/>
+        <xsl:if test="fn[@fn-type='present-address']">
+            <div id="author-info-additional-address">
+                <ul class="additional-address-items">
+                    <xsl:apply-templates select="fn[@fn-type='present-address']"/>
+                </ul>
+            </div>
+        </xsl:if>
+
+        <xsl:if test="fn[@fn-type='con'] | fn[@fn-type='other'] | fn[@fn-type='deceased']">
+            <div id="author-info-equal-contrib">
+                <xsl:apply-templates select="fn[@fn-type='con']"/>
+            </div>
+            <div id="author-info-other-footnotes">
+                <xsl:apply-templates select="fn[@fn-type='other']"/>
+                <xsl:apply-templates select="fn[@fn-type='deceased']"/>
+            </div>
+        </xsl:if>
+        <div id="author-info-contributions">
+            <xsl:apply-templates select="ancestor::article/back//fn-group[@content-type='author-contribution']"/>
+        </div>
+    </xsl:template>
+
+    <xsl:template match="author-notes/fn[@fn-type='con']">
+        <section class="equal-contrib">
+                <xsl:apply-templates/>:
+            <xsl:variable name="contriputeid">
+                <xsl:value-of select="@id"/>
+            </xsl:variable>
+            <ul class="equal-contrib-list">
+                <xsl:for-each select="../../contrib-group/contrib/xref[@rid=$contriputeid]">
+                    <li class="equal-contributor">
+                        <xsl:value-of select="../name/given-names"/>
+                        <xsl:text> </xsl:text>
+                        <xsl:value-of select="../name/surname"/>
+                    </li>
+                </xsl:for-each>
+            </ul>
+        </section>
+    </xsl:template>
+
+    <xsl:template match="fn-group">
+        <h2>Notes</h2>
+        <ol class="footnotes">
+            <xsl:apply-templates/>
+        </ol>
+    </xsl:template>
+
+    <xsl:template match="fn-group/fn">
+        <li>
+            <xsl:apply-templates/>
+        </li>
+    </xsl:template>
+
+    <xsl:template match="fn-group/fn/p">
+        <xsl:variable name="fn-number">
+            <xsl:number level="any" count="fn[not(ancestor::front)]" from="article | sub-article | response"/>
+        </xsl:variable>
+        <xsl:apply-templates/> [<span class="footnotemarker" id="fn{$fn-number}"></span><span class="footnotemarker" id="n{$fn-number}"><a href="#nm{$fn-number}"><sup>^</sup></a></span>]
+    </xsl:template>
+
+    <xsl:template match="author-notes/fn[@fn-type='con']/p">
+        <xsl:apply-templates/>
+    </xsl:template>
+
+    <xsl:template match="author-notes/fn[@fn-type='other'] | author-notes/fn[@fn-type='deceased']">
+        <xsl:variable name="fnid">
+            <xsl:value-of select="@id"/>
+        </xsl:variable>
+        <div class="foot-note" id="{$fnid}">
+            <xsl:apply-templates/>
+        </div>
+    </xsl:template>
+
+    <xsl:template match="author-notes/fn[@fn-type='other']/p | author-notes/fn[@fn-type='deceased']/p">
+        <p>
+            <xsl:apply-templates/>
+        </p>
+    </xsl:template>
+
+    <xsl:template match="author-notes/corresp">
+        <li>
+            <xsl:apply-templates select="email" mode="corresp"/>
+        </li>
+    </xsl:template>
+
+    <xsl:template match="email" mode="corresp">
+        <a>
+            <xsl:attribute name="href">
+                <xsl:value-of select="concat('mailto:',.)"/>
+            </xsl:attribute>
+            <xsl:apply-templates/>
+        </a>
+        <xsl:variable name="contriputeid">
+            <xsl:value-of select="../@id"/>
+        </xsl:variable>
+        <xsl:variable name="given-names">
+            <xsl:choose>
+                <xsl:when test="../../../contrib-group/contrib/xref[@rid=$contriputeid][1]/../name/given-names">
+                    <xsl:value-of select="../../../contrib-group/contrib/xref[@rid=$contriputeid][1]/../name/given-names"/>
+                </xsl:when>
+                <xsl:when test="ancestor::contrib/name/given-names">
+                    <xsl:value-of select="ancestor::contrib/name/given-names"/>
+                </xsl:when>
+            </xsl:choose>
+        </xsl:variable>
+        <xsl:variable name="surname">
+            <xsl:choose>
+                <xsl:when test="../../../contrib-group/contrib/xref[@rid=$contriputeid][1]/../name/surname">
+                    <xsl:value-of select="../../../contrib-group/contrib/xref[@rid=$contriputeid][1]/../name/surname"/>
+                </xsl:when>
+                <xsl:when test="ancestor::contrib/name/surname">
+                    <xsl:value-of select="ancestor::contrib/name/surname"/>
+                </xsl:when>
+            </xsl:choose>
+        </xsl:variable>
+
+        <xsl:if test="$given-names != '' and $surname != ''">
+            <xsl:text> (</xsl:text>
+            <xsl:value-of select="translate($given-names, concat($smallcase, $smallspecchars, '. '), '')"/>
+            <xsl:value-of select="translate($surname, concat($smallcase, $smallspecchars, '. '), '')"/>
+            <xsl:text>)</xsl:text>
+        </xsl:if>
+    </xsl:template>
+
+    <xsl:template match="author-notes/fn[@fn-type='present-address']">
+        <li>
+            <span class="present-address-intials">
+                <xsl:variable name="contriputeid">
+                    <xsl:value-of select="@id"/>
+                </xsl:variable>
+                <xsl:for-each select="../../contrib-group/contrib/xref[@rid=$contriputeid]">
+                    <xsl:text>--</xsl:text>
+                    <xsl:value-of select="translate(../name/given-names, concat($smallcase, '. '), '')"/>
+                    <xsl:text>-</xsl:text>
+                    <xsl:value-of select="translate(../name/surname, concat($smallcase, '. '), '')"/>
+                    <xsl:text>:</xsl:text>
+                </xsl:for-each>
+            </span>
+            <xsl:text> Present address:</xsl:text>
+            <br/>
+            <xsl:apply-templates/>
+        </li>
+    </xsl:template>
+
+    <xsl:template match="author-notes/fn[@fn-type='present-address']/p">
+        <xsl:apply-templates/>
+    </xsl:template>
+
+    <!-- funding-group -->
+    <xsl:template match="funding-group">
+        <div id="author-info-funding">
+            <ul class="funding-group">
+                <xsl:apply-templates/>
+            </ul>
+            <xsl:if test="funding-statement">
+                <p class="funding-statement">
+                    <xsl:value-of select="funding-statement"/>
+                </p>
+            </xsl:if>
+        </div>
+    </xsl:template>
+    <xsl:template match="funding-group/award-group">
+        <li>
+            <xsl:apply-templates/>
+        </li>
+    </xsl:template>
+    <xsl:template match="funding-source">
+        <h4 class="funding-source">
+            <xsl:apply-templates/>
+        </h4>
+    </xsl:template>
+    <xsl:template match="funding-source/institution-wrap">
+        <xsl:apply-templates/>
+    </xsl:template>
+    <xsl:template match="institution">
+        <span class="institution">
+            <xsl:apply-templates/>
+        </span>
+    </xsl:template>
+    <xsl:template match="award-id">
+        <h5 class="award-id">
+            <xsl:apply-templates/>
+        </h5>
+    </xsl:template>
+
+    <xsl:template match="principal-award-recipient">
+        <ul class="principal-award-recipient">
+            <xsl:apply-templates/>
+        </ul>
+    </xsl:template>
+    <xsl:template
+            match="principal-award-recipient/surname | principal-award-recipient/given-names | principal-award-recipient/name">
+        <li class="name">
+            <xsl:value-of select="given-names"/>
+            <xsl:text> </xsl:text>
+            <xsl:value-of select="surname"/>
+        </li>
+        <xsl:value-of select="name"/>
+    </xsl:template>
+
+    <xsl:template match="funding-statement" name="funding-statement">
+        <p class="funding-statement">
+            <xsl:apply-templates/>
+        </p>
+    </xsl:template>
+
+    <xsl:template match="funding-statement"/>
+    <!-- fn-group -->
+
+    <xsl:template name="article-info-history">
+        <div>
+            <xsl:attribute name="id"><xsl:value-of select="'article-info-history'"/></xsl:attribute>
+            <ul>
+                <xsl:attribute name="class"><xsl:value-of select="'publication-history'"/></xsl:attribute>
+                <xsl:for-each select="//history/date[@date-type]">
+                    <xsl:apply-templates select="." mode="publication-history-item"/>
+                </xsl:for-each>
+                <xsl:apply-templates select="//article-meta/pub-date[@date-type]" mode="publication-history-item">
+                    <xsl:with-param name="date-type" select="'published'"/>
+                </xsl:apply-templates>
+            </ul>
+        </div>
+    </xsl:template>
+
+    <xsl:template match="date | pub-date" mode="publication-history-item">
+        <xsl:param name="date-type" select="string(@date-type)"/>
+        <li>
+            <xsl:attribute name="class"><xsl:value-of select="$date-type"/></xsl:attribute>
+            <span>
+                <xsl:attribute name="class"><xsl:value-of select="concat($date-type, '-label')"/></xsl:attribute>
+                <xsl:call-template name="camel-case-word"><xsl:with-param name="text" select="$date-type"/></xsl:call-template>
+            </span>
+            <xsl:variable name="month-long">
+                <xsl:call-template name="month-long">
+                    <xsl:with-param name="month"/>
+                </xsl:call-template>
+            </xsl:variable>
+            <xsl:value-of select="concat(' ', $month-long, ' ', day, ', ', year, '.')"/>
+        </li>
+    </xsl:template>
+    <xsl:template match="fn-group[@content-type='ethics-information']">
+        <div id="article-info-ethics">
+            <xsl:apply-templates/>
+        </div>
+    </xsl:template>
+    <xsl:template match="fn-group[@content-type='ethics-information']/fn">
+        <xsl:apply-templates/>
+    </xsl:template>
+    <xsl:template match="fn-group[@content-type='ethics-information']/title"/>
+    <xsl:template match="contrib[@contrib-type='editor']" mode="article-info-reviewing-editor">
+        <div id="article-info-reviewing-editor">
+            <div>
+                <xsl:attribute name="class"><xsl:value-of select="'acta-article-info-reviewingeditor-text'"/></xsl:attribute>
+                <xsl:apply-templates select="node()"/>
+            </div>
+        </div>
+    </xsl:template>
+
+    <xsl:template match="fn-group[@content-type='competing-interest']">
+        <div id="author-info-competing-interest">
+            <ul class="fn-conflict">
+                <xsl:apply-templates/>
+            </ul>
+        </div>
+    </xsl:template>
+    <xsl:template match="fn-group[@content-type='competing-interest']/fn">
+        <li>
+            <xsl:apply-templates/>
+        </li>
+    </xsl:template>
+
+    <!-- permissions -->
+    <xsl:template match="permissions">
+        <div>
+            <xsl:choose>
+                <xsl:when test="parent::article-meta">
+                    <xsl:attribute name="id">
+                        <xsl:value-of select="'article-info-license'"/>
+                    </xsl:attribute>
+                </xsl:when>
+                <xsl:otherwise>
+                    <xsl:attribute name="class">
+                        <xsl:value-of select="'copyright-and-license'"/>
+                    </xsl:attribute>
+                </xsl:otherwise>
+            </xsl:choose>
+            <xsl:apply-templates/>
+            <xsl:if test="parent::article-meta">
+                <xsl:apply-templates select="//body//permissions"/>
+            </xsl:if>
+        </div>
+    </xsl:template>
+
+    <xsl:template match="permissions/copyright-statement">
+        <ul class="copyright-statement">
+            <li>
+                <xsl:apply-templates/>
+            </li>
+        </ul>
+    </xsl:template>
+
+    <xsl:template match="license">
+        <div class="license">
+            <xsl:apply-templates/>
+        </div>
+    </xsl:template>
+
+    <xsl:template match="license-p">
+        <p>
+            <xsl:apply-templates/>
+        </p>
+    </xsl:template>
+
+    <!-- Affiliations -->
+    <xsl:template match="aff[@id]">
+        <div id="{@id}">
+            <span class="aff">
+                <xsl:apply-templates/>
+            </span>
+        </div>
+    </xsl:template>
+
+    <xsl:template match="aff" mode="affiliation-details">
+        <span class="aff">
+            <xsl:apply-templates/>
+        </span>
+    </xsl:template>
+
+    <xsl:template match="aff/institution">
+        <span class="institution">
+            <xsl:if test="@content-type">
+                <xsl:attribute name="data-content-type">
+                    <xsl:value-of select="@content-type"/>
+                </xsl:attribute>
+            </xsl:if>
+            <xsl:apply-templates/>
+        </span>
+    </xsl:template>
+
+    <xsl:template match="aff/addr-line">
+        <span class="addr-line">
+            <xsl:apply-templates/>
+        </span>
+    </xsl:template>
+
+    <xsl:template match="addr-line/named-content">
+        <span class="named-content">
+            <xsl:if test="@content-type">
+                <xsl:attribute name="data-content-type">
+                    <xsl:value-of select="@content-type"/>
+                </xsl:attribute>
+            </xsl:if>
+            <xsl:apply-templates/>
+        </span>
+    </xsl:template>
+
+    <xsl:template match="aff/country">
+        <span class="country">
+            <xsl:apply-templates/>
+        </span>
+    </xsl:template>
+
+    <xsl:template match="aff/x">
+        <span class="x">
+            <xsl:apply-templates/>
+        </span>
+    </xsl:template>
+
+    <xsl:template match="aff//bold">
+        <span class="bold">
+            <xsl:apply-templates/>
+        </span>
+    </xsl:template>
+
+    <xsl:template match="aff//italic">
+        <span class="italic">
+            <xsl:apply-templates/>
+        </span>
+    </xsl:template>
+
+    <xsl:template match="aff/email">
+        <xsl:variable name="email">
+            <xsl:apply-templates/>
+        </xsl:variable>
+        <!-- if parent contains more than just email then it should have a space before email -->
+        <xsl:if test="string(..) != text() and not(contains(string(..), concat(' ', text())))">
+            <xsl:text> </xsl:text>
+        </xsl:if>
+        <a href="mailto:{$email}" class="email">
+            <xsl:copy-of select="$email"/>
+        </a>
+    </xsl:template>
+
+    <!-- ==== FRONT MATTER END ==== -->
+
+    <xsl:template match="abstract">
+        <xsl:variable name="data-doi" select="child::object-id[@pub-id-type='doi']/text()"/>
+        <div data-doi="{$data-doi}">
+            <xsl:choose>
+                <xsl:when test="./title">
+                    <xsl:attribute name="id">
+                        <xsl:value-of select="translate(translate(./title, $uppercase, $smallcase), ' ', '-')"/>
+                    </xsl:attribute>
+                </xsl:when>
+                <xsl:otherwise>
+                    <xsl:attribute name="id">
+                        <xsl:value-of select="name(.)"/>
+                    </xsl:attribute>
+                </xsl:otherwise>
+            </xsl:choose>
+            <xsl:apply-templates/>
+        </div>
+    </xsl:template>
+
+    <!-- Start transforming sections to heading levels -->
+    <xsl:template match="supplementary-material">
+        <xsl:variable name="id">
+            <xsl:value-of select="@id"/>
+        </xsl:variable>
+        <xsl:variable name="data-doi" select="child::object-id[@pub-id-type='doi']/text()"/>
+        <div class="supplementary-material" data-doi="{$data-doi}">
+            <div class="supplementary-material-expansion" id="{$id}">
+                <xsl:apply-templates/>
+            </div>
+        </div>
+    </xsl:template>
+
+    <!-- No need to proceed sec-type="additional-information", sec-type="supplementary-material" and sec-type="datasets"-->
+    <xsl:template match="sec[not(@sec-type='additional-information')][not(@sec-type='datasets')][not(@sec-type='supplementary-material')]">
+        <div>
+            <xsl:if test="@sec-type">
+                <xsl:attribute name="class">
+                    <xsl:value-of select="concat('section ', ./@sec-type)"/>
+                </xsl:attribute>
+            </xsl:if>
+            <xsl:apply-templates select="@*[name()!='sec-type'] | node()"/>
+        </div>
+    </xsl:template>
+
+    <xsl:template match="sec[not(@sec-type='datasets')]/title | boxed-text/caption/title">
+        <xsl:if test="node() != ''">
+            <xsl:element name="h{count(ancestor::sec) + 1}">
+                <xsl:apply-templates select="@* | node()"/>
+            </xsl:element>
+        </xsl:if>
+    </xsl:template>
+
+    <xsl:template match="app//sec/title">
+        <xsl:element name="h{count(ancestor::sec) + 3}">
+            <xsl:apply-templates select="@* | node()"/>
+        </xsl:element>
+    </xsl:template>
+    <!-- END transforming sections to heading levels -->
+
+    <xsl:template match="p">
+        <xsl:if test="not(supplementary-material)">
+            <p>
+                <xsl:if test="ancestor::caption and (count(preceding-sibling::p) = 0) and (ancestor::boxed-text or ancestor::media)">
+                    <xsl:attribute name="class">
+                        <xsl:value-of select="'first-child'"/>
+                    </xsl:attribute>
+                </xsl:if>
+                <xsl:apply-templates/>
+            </p>
+        </xsl:if>
+        <xsl:if test="supplementary-material">
+            <xsl:if test="ancestor::caption and (count(preceding-sibling::p) = 0) and (ancestor::boxed-text or ancestor::media)">
+                <xsl:attribute name="class">
+                    <xsl:value-of select="'first-child'"/>
+                </xsl:attribute>
+            </xsl:if>
+            <xsl:apply-templates/>
+        </xsl:if>
+    </xsl:template>
+
+    <xsl:template match="ext-link">
+        <xsl:if test="@ext-link-type = 'uri'">
+            <a>
+                <xsl:attribute name="href">
+                    <xsl:choose>
+                        <xsl:when test="starts-with(@xlink:href, 'www.')">
+                            <xsl:value-of select="concat('http://', @xlink:href)"/>
+                        </xsl:when>
+                        <xsl:when test="starts-with(@xlink:href, 'doi:')">
+                            <xsl:value-of select="concat('http://dx.doi.org/', substring-after(@xlink:href, 'doi:'))"/>
+                        </xsl:when>
+                        <xsl:otherwise>
+                            <xsl:value-of select="@xlink:href"/>
+                        </xsl:otherwise>
+                    </xsl:choose>
+                </xsl:attribute>
+                <xsl:attribute name="target"><xsl:value-of select="'_blank'"/></xsl:attribute>
+                <xsl:apply-templates/>
+            </a>
+        </xsl:if>
+        <xsl:if test="@ext-link-type = 'doi'">
+            <a>
+                <xsl:attribute name="href">
+                    <xsl:choose>
+                        <xsl:when test="starts-with(@xlink:href, '10.7554/')">
+                            <xsl:value-of select="concat('/lookup/doi/', @xlink:href)"/>
+                        </xsl:when>
+                        <xsl:otherwise>
+                            <xsl:value-of select="concat('http://dx.doi.org/', @xlink:href)"/>
+                        </xsl:otherwise>
+                    </xsl:choose>
+                </xsl:attribute>
+                <xsl:apply-templates/>
+            </a>
+        </xsl:if>
+    </xsl:template>
+
+    <!-- START handling citation objects -->
+    <xsl:template match="xref">
+        <xsl:choose>
+            <xsl:when test="ancestor::fn">
+                <span class="xref-table">
+                    <xsl:apply-templates/>
+                </span>
+            </xsl:when>
+            <xsl:otherwise>
+                <a>
+                    <xsl:attribute name="class">
+                        <xsl:value-of select="concat('xref-', ./@ref-type)"/>
+                    </xsl:attribute>
+                    <xsl:attribute name="href">
+                        <!-- If xref has multiple elements in rid, then the link should points to 1st -->
+                        <xsl:choose>
+                            <xsl:when test="contains(@rid, ' ')">
+                                <xsl:value-of select="concat('#',substring-before(@rid, ' '))"/>
+                            </xsl:when>
+                            <xsl:otherwise>
+                                <xsl:value-of select="concat('#',@rid)"/>
+                            </xsl:otherwise>
+                        </xsl:choose>
+
+                    </xsl:attribute>
+
+                    <xsl:choose>
+                    <xsl:when test="contains(@ref-type, 'fn')">
+                        <xsl:attribute name="id">
+                            <xsl:text>nm</xsl:text>
+                            <xsl:number level="any" count="xref[@ref-type='fn']"/>
+                        </xsl:attribute>
+                        <sup><xsl:apply-templates/></sup>
+                    </xsl:when>
+                    <xsl:otherwise>
+                        <xsl:apply-templates/>
+                    </xsl:otherwise>
+                    </xsl:choose>
+                </a>
+            </xsl:otherwise>
+        </xsl:choose>
+    </xsl:template>
+    <!-- END handling citation objects -->
+
+    <!-- START Table Handling -->
+    <xsl:template match="table-wrap">
+        <xsl:variable name="data-doi" select="child::object-id[@pub-id-type='doi']/text()"/>
+        <div class="table-wrap" data-doi="{$data-doi}">
+            <xsl:apply-templates select="." mode="testing"/>
+        </div>
+    </xsl:template>
+
+    <xsl:template match="table-wrap/label" mode="captionLabel">
+        <span class="table-label">
+            <xsl:apply-templates/>
+        </span>
+        <xsl:text> </xsl:text>
+    </xsl:template>
+
+    <xsl:template match="caption">
+        <xsl:choose>
+            <!-- if article-title exists, make it as title.
+                     Otherwise, make source -->
+            <xsl:when test="parent::table-wrap">
+                <xsl:if test="following-sibling::graphic">
+                    <xsl:variable name="caption" select="parent::table-wrap/label/text()"/>
+                    <xsl:variable name="graphics" select="following-sibling::graphic/@xlink:href"/>
+                    <div class="fig-inline-img">
+                        <a href="{$graphics}" class="figure-expand-popup" title="{$caption}">
+                            <img data-img="{$graphics}" src="{$graphics}" alt="{$caption}" class="responsive-img" />
+                        </a>
+                    </div>
+                </xsl:if>
+                <div class="table-caption">
+                    <xsl:apply-templates select="parent::table-wrap/label" mode="captionLabel"/>
+                    <xsl:apply-templates/>
+                </div>
+            </xsl:when>
+            <xsl:otherwise>
+                <xsl:apply-templates/>
+            </xsl:otherwise>
+        </xsl:choose>
+    </xsl:template>
+
+    <xsl:template match="table-wrap/table">
+        <table>
+            <xsl:apply-templates/>
+        </table>
+    </xsl:template>
+
+    <!-- Handle other parts of table -->
+    <xsl:template match="thead | tr">
+        <xsl:copy>
+            <xsl:if test="@style">
+                <xsl:attribute name="style">
+                    <xsl:value-of select="@style"/>
+                </xsl:attribute>
+            </xsl:if>
+            <xsl:apply-templates/>
+        </xsl:copy>
+    </xsl:template>
+
+    <xsl:template match="tbody">
+        <xsl:copy>
+            <xsl:apply-templates/>
+        </xsl:copy>
+    </xsl:template>
+
+    <xsl:template match="th | td">
+        <xsl:copy>
+            <xsl:if test="@rowspan">
+                <xsl:attribute name="rowspan">
+                    <xsl:value-of select="@rowspan"/>
+                </xsl:attribute>
+            </xsl:if>
+            <xsl:if test="@colspan">
+                <xsl:attribute name="colspan">
+                    <xsl:value-of select="@colspan"/>
+                </xsl:attribute>
+            </xsl:if>
+
+            <!-- The author-callout-style-b family applies both background and foreground colour. -->
+            <xsl:variable name="class">
+                <xsl:if test="@align">
+                    <xsl:value-of select="concat(' table-', @align)"/>
+                </xsl:if>
+                <xsl:if test="@style and starts-with(@style, 'author-callout-style-b')">
+                    <xsl:value-of select="concat(' ', @style)"/>
+                </xsl:if>
+            </xsl:variable>
+
+            <xsl:if test="$class != ''">
+                <xsl:attribute name="class">
+                    <xsl:value-of select="substring-after($class, ' ')"/>
+                </xsl:attribute>
+            </xsl:if>
+
+            <xsl:if test="@style and not(starts-with(@style, 'author-callout-style-b'))">
+                <xsl:attribute name="style">
+                    <xsl:value-of select="@style"/>
+                </xsl:attribute>
+            </xsl:if>
+
+            <xsl:apply-templates/>
+        </xsl:copy>
+    </xsl:template>
+
+    <!-- Handle Table FootNote -->
+    <xsl:template match="table-wrap-foot">
+        <div class="table-foot">
+            <ul class="table-footnotes">
+                <xsl:apply-templates/>
+            </ul>
+        </div>
+    </xsl:template>
+
+    <xsl:template match="table-wrap-foot/fn">
+        <li class="fn">
+            <xsl:if test="@id">
+                <xsl:attribute name="id">
+                    <xsl:value-of select="@id"/>
+                </xsl:attribute>
+            </xsl:if>
+            <xsl:apply-templates/>
+        </li>
+    </xsl:template>
+
+    <xsl:template match="named-content">
+        <span>
+            <xsl:attribute name="class">
+                <xsl:value-of select="name()"/>
+                <xsl:if test="@content-type">
+                    <xsl:value-of select="concat(' ', @content-type)"/>
+                </xsl:if>
+            </xsl:attribute>
+            <xsl:apply-templates/>
+        </span>
+    </xsl:template>
+
+    <xsl:template match="inline-formula">
+        <span class="inline-formula">
+            <xsl:apply-templates/>
+        </span>
+    </xsl:template>
+
+    <!-- MathML Inline -->
+  <xsl:template match="alternatives/mml:math">
+    <span class="inline-formula mathml">
+      <math xmlns:mml="http://www.w3.org/1998/Math/MathML">
+      <xsl:copy-of select="text() | *"/>
+    </math>
+    </span>
+  </xsl:template>
+
+  <xsl:template match="alternatives/tex-math">
+  </xsl:template>
+
+  <xsl:template match="alternatives/graphic">
+  </xsl:template>
+
+    <xsl:template match="disp-formula">
+        <p class="disp-formula">
+            <xsl:if test="@id">
+                <xsl:attribute name="id"><xsl:value-of select="@id"/></xsl:attribute>
+            </xsl:if>
+            <xsl:apply-templates/>
+            <xsl:if test="label">
+                <span class="disp-formula-label">
+                    <xsl:value-of select="label/text()"/>
+                </span>
+            </xsl:if>
+        </p>
+    </xsl:template>
+
+
+      <xsl:template match="disp-formula/tex-math">
+    <div class="formula tex-math hidden">
+        <xsl:copy>
+          <xsl:apply-templates select="@* | node()"/>
+        </xsl:copy>
+    </div>
+  </xsl:template>
+
+  <xsl:template match="inline-formula/tex-math">
+    <span class="inline-formula tex-math hidden">
+        <xsl:copy>
+          <xsl:apply-templates select="@* | node()"/>
+        </xsl:copy>
+    </span>
+  </xsl:template>
+
+  <!-- MathML Inline -->
+  <xsl:template match="inline-formula/mml:math">
+    <span class="inline-formula mathml">
+      <math xmlns:mml="http://www.w3.org/1998/Math/MathML">
+      <xsl:copy-of select="text() | *"/>
+    </math>
+    </span>
+  </xsl:template>
+
+  <!-- MathML in Div -->
+  <xsl:template match="disp-formula/mml:math">
+    <div class="math-formulae mathml">
+      <math xmlns:mml="http://www.w3.org/1998/Math/MathML">
+      <xsl:copy-of select="text() | *"/>
+    </math>
+    </div>
+  </xsl:template>
+
+    <!-- END Table Handling -->
+
+    <!-- Start Figure Handling -->
+    <!-- fig with atrtribute specific-use are supplement figures -->
+
+    <!-- NOTE: PATH/LINK to be replaced -->
+    <xsl:template match="fig-group">
+        <!-- set main figure's DOI -->
+        <xsl:variable name="data-doi" select="child::fig[1]/object-id[@pub-id-type='doi']/text()"/>
+        <div class="fig-group" id="{concat('fig-group-', count(preceding::fig-group)+1)}" data-doi="{$data-doi}">
+            <xsl:apply-templates select="." mode="testing"/>
+        </div>
+    </xsl:template>
+
+
+    <xsl:template match="fig | table-wrap | boxed-text | supplementary-material | media" mode="dc-description">
+        <xsl:param name="doi"/>
+        <xsl:variable name="data-dc-description">
+            <xsl:if test="caption/title">
+                <xsl:value-of select="concat(' ', caption/title)"/>
+            </xsl:if>
+            <xsl:for-each select="caption/p">
+                <xsl:if test="not(ext-link[@ext-link-type='doi']) and not(.//object-id[@pub-id-type='doi'])">
+                    <xsl:value-of select="concat(' ', .)"/>
+                </xsl:if>
+            </xsl:for-each>
+        </xsl:variable>
+        <div data-dc-description="{$doi}">
+            <xsl:value-of select="substring-after($data-dc-description, ' ')"/>
+        </div>
+    </xsl:template>
+
+    <!-- individual fig in fig-group -->
+
+    <xsl:template match="fig">
+        <xsl:variable name="data-doi" select="child::object-id[@pub-id-type='doi']/text()"/>
+        <div class="fig" data-doi="{$data-doi}">
+            <xsl:apply-templates select="." mode="testing"/>
+        </div>
+    </xsl:template>
+
+    <!-- fig caption -->
+    <xsl:template match="fig//caption">
+        <xsl:variable name="graphic-type">
+            <xsl:choose>
+                <xsl:when test="substring-after(../graphic/@xlink:href, '.') = 'gif'">
+                    <xsl:value-of select="'animation'"/>
+                </xsl:when>
+                <xsl:otherwise>
+                    <xsl:value-of select="'graphic'"/>
+                </xsl:otherwise>
+            </xsl:choose>
+        </xsl:variable>
+        <xsl:choose>
+            <xsl:when test="not(parent::supplementary-material)">
+                <div class="fig-caption">
+                    <xsl:variable name="graphics" select="../graphic/@xlink:href"/>
+
+                    <span class="fig-label">
+                        <xsl:value-of select="../label/text()"/>
+                    </span>
+                    <xsl:text> </xsl:text>
+                    <xsl:apply-templates/>
+                </div>
+            </xsl:when>
+            <xsl:otherwise>
+                <xsl:apply-templates select="../label" mode="supplementary-material"/>
+                <xsl:apply-templates/>
+            </xsl:otherwise>
+        </xsl:choose>
+    </xsl:template>
+
+    <xsl:template match="supplementary-material/label">
+        <xsl:apply-templates select="." mode="supplementary-material"/>
+    </xsl:template>
+
+    <xsl:template match="label" mode="supplementary-material">
+        <span class="supplementary-material-label">
+            <xsl:value-of select="."/>
+        </span>
+    </xsl:template>
+
+    <xsl:template match="fig//caption/title | supplementary-material/caption/title">
+        <span class="caption-title">
+            <xsl:apply-templates/>
+        </span>
+    </xsl:template>
+
+    <!-- END Figure Handling -->
+
+    <!-- body content -->
+    <xsl:template match="body">
+        <div class="acta-article-decision-letter">
+            <xsl:apply-templates/>
+        </div>
+        <div id='main-text'>
+            <div class="article fulltext-view">
+                <xsl:apply-templates mode="testing"/>
+                <xsl:call-template name="appendices-main-text"/>
+            </div>
+        </div>
+        <div id="main-figures">
+            <xsl:for-each select=".//fig[not(@specific-use)][not(parent::fig-group)] | .//fig-group">
+                <xsl:apply-templates select="."/>
+            </xsl:for-each>
+        </div>
+    </xsl:template>
+
+    <xsl:template
+            match="sec[not(@sec-type='additional-information')][not(@sec-type='datasets')][not(@sec-type='supplementary-material')]"
+            mode="testing">
+        <div>
+            <xsl:if test="@sec-type">
+                <xsl:attribute name="class">
+                    <xsl:value-of select="concat('section ', translate(./@sec-type, '|', '-'))"/>
+                </xsl:attribute>
+            </xsl:if>
+            <xsl:if test="@id">
+                <xsl:attribute name="id">
+                    <xsl:value-of select="@id"/>
+                </xsl:attribute>
+            </xsl:if>
+            <xsl:if test="not(@sec-type)">
+                <xsl:attribute name="class">
+                    <xsl:value-of select="'subsection'"/>
+                </xsl:attribute>
+            </xsl:if>
+            <xsl:apply-templates mode="testing"/>
+        </div>
+    </xsl:template>
+
+    <xsl:template match="xref" mode="testing">
+        <xsl:choose>
+            <xsl:when test="ancestor::fn">
+                <span class="xref-table">
+                    <xsl:apply-templates/>
+                </span>
+            </xsl:when>
+            <xsl:otherwise>
+                <a>
+                    <xsl:attribute name="class">
+                        <xsl:value-of select="concat('xref-', ./@ref-type)"/>
+                    </xsl:attribute>
+                    <xsl:attribute name="href">
+                        <!-- If xref has multiple elements in rid, then the link should points to 1st -->
+                        <xsl:choose>
+                            <xsl:when test="contains(@rid, ' ')">
+                                <xsl:value-of select="concat('#',substring-before(@rid, ' '))"/>
+                            </xsl:when>
+                            <xsl:otherwise>
+                                <xsl:value-of select="concat('#',@rid)"/>
+                            </xsl:otherwise>
+                        </xsl:choose>
+
+                    </xsl:attribute>
+                    <xsl:apply-templates/>
+                </a>
+            </xsl:otherwise>
+        </xsl:choose>
+    </xsl:template>
+
+    <xsl:template match="table-wrap" mode="testing">
+        <div class="table-expansion">
+            <xsl:if test="@id">
+                <xsl:attribute name="id">
+                    <xsl:value-of select="@id"/>
+                </xsl:attribute>
+            </xsl:if>
+            <xsl:apply-templates/>
+        </div>
+    </xsl:template>
+
+    <xsl:template match="boxed-text" mode="testing">
+        <!-- For the citation links, take the id from the boxed-text -->
+        <xsl:choose>
+            <xsl:when test="child::object-id[@pub-id-type='doi']/text()!=''">
+                <div class="boxed-text">
+                    <xsl:attribute name="id">
+                        <xsl:value-of select="@id"/>
+                    </xsl:attribute>
+                    <xsl:apply-templates/>
+                </div>
+            </xsl:when>
+            <xsl:otherwise>
+                <div>
+                    <xsl:attribute name="class">
+                        <xsl:value-of select="'boxed-text'"/>
+                        <xsl:if test="//article/@article-type != 'research-article' and .//inline-graphic">
+                            <xsl:value-of select="' insight-image'"/>
+                        </xsl:if>
+                    </xsl:attribute>
+                    <xsl:apply-templates/>
+                </div>
+            </xsl:otherwise>
+        </xsl:choose>
+    </xsl:template>
+
+    <xsl:template match="//graphic[not(ancestor::fig) and not(ancestor::alternatives)]">
+        <xsl:variable name="caption" select="child::caption/text()"/>
+        <xsl:variable name="graphics" select="./@xlink:href"/>
+        <div class="fig-inline-img-set">
+            <div class="acta-fig-image-caption-wrapper">
+                <div class="fig-expansion">
+                    <div class="fig-inline-img">
+                        <a href="{$graphics}" class="figure-expand-popup" title="{$caption}">
+                            <img data-img="{$graphics}" src="{$graphics}" alt="{$caption}"/>
+                        </a>
+                    </div>
+                    <xsl:apply-templates/>
+                </div>
+            </div>
+        </div>
+    </xsl:template>
+
+
+    <xsl:template match="fig" mode="testing">
+        <xsl:variable name="caption" select="child::label/text()"/>
+        <xsl:variable name="id">
+            <xsl:value-of select="@id"/>
+        </xsl:variable>
+        <xsl:variable name="graphic-type">
+            <xsl:choose>
+                <xsl:when test="substring-after(child::graphic/@xlink:href, '.') = 'gif'">
+                    <xsl:value-of select="'animation'"/>
+                </xsl:when>
+                <xsl:otherwise>
+                    <xsl:value-of select="'graphic'"/>
+                </xsl:otherwise>
+            </xsl:choose>
+        </xsl:variable>
+        <xsl:variable name="graphics" select="graphic/@xlink:href"/>
+        <div id="{$id}" class="fig-inline-img-set">
+            <div class="acta-fig-image-caption-wrapper">
+                <div class="fig-expansion">
+                    <div class="fig-inline-img">
+                        <a href="{$graphics}" class="figure-expand-popup" title="{$caption}">
+                            <img data-img="{$graphics}" src="{$graphics}" alt="{$caption}" class="responsive-img" />
+                        </a>
+                    </div>
+                    <xsl:apply-templates/>
+                </div>
+            </div>
+        </div>
+    </xsl:template>
+
+    <xsl:template match="fig-group" mode="testing">
+        <!-- set main figure's DOI -->
+        <div class="fig-inline-img-set-carousel">
+            <div class="acta-fig-slider-wrapper">
+                <div class="acta-fig-slider">
+                    <div class="acta-fig-slider-img acta-fig-slider-primary">
+                        <!-- use variables to set src and alt -->
+                        <xsl:variable name="primaryid" select="concat('#', child::fig[not(@specific-use)]/@id)"/>
+                        <xsl:variable name="primarycap" select="child::fig[not(@specific-use)]//label/text()"/>
+                        <xsl:variable name="graphichref" select="substring-before(concat(child::fig[not(@specific-use)]/graphic/@xlink:href, '.'), '.')"/>
+                        <a href="{$primaryid}">
+                            <img src="{$graphichref}" alt="{$primarycap}" class="responsive-img"/>
+                        </a>
+                    </div>
+                    <div class="figure-carousel-inner-wrapper">
+                        <div class="figure-carousel">
+                            <xsl:for-each select="child::fig[@specific-use]">
+                                <!-- use variables to set src and alt -->
+                                <xsl:variable name="secondarycap" select="child::label/text()"/>
+                                <xsl:variable name="secgraphichref" select="substring-before(concat(child::graphic/@xlink:href, '.'), '.')"/>
+                                <div class="acta-fig-slider-img acta-fig-slider-secondary">
+                                    <a href="#{@id}">
+                                        <img src="{$secgraphichref}" alt="{$secondarycap}" class="responsive-img"/>
+                                    </a>
+                                </div>
+                            </xsl:for-each>
+                        </div>
+                    </div>
+                </div>
+            </div>
+            <div class="acta-fig-image-caption-wrapper">
+                <xsl:apply-templates/>
+            </div>
+        </div>
+    </xsl:template>
+
+    <xsl:template match="media" mode="testing">
+        <xsl:choose>
+            <xsl:when test="@mimetype != 'video'">
+                <xsl:variable name="media-download-href"><xsl:value-of select="concat(substring-before(@xlink:href, '.'), '-download.', substring-after(@xlink:href, '.'))"/></xsl:variable>
+                <!-- if mimetype is application -->
+                <span class="inline-linked-media-wrapper">
+                    <a href="{$media-download-href}">
+                        <xsl:attribute name="download"/>
+                        <i class="icon-download-alt"></i>
+                        Download source data<span class="inline-linked-media-filename">
+                            [<xsl:value-of
+                                select="translate(translate(preceding-sibling::label, $uppercase, $smallcase), ' ', '-')"/>media-<xsl:value-of
+                                select="count(preceding::media[@mimetype = 'application']) + 1"/>.<xsl:value-of
+                                select="substring-after(@xlink:href, '.')"/>]
+                        </span>
+                    </a>
+                </span>
+            </xsl:when>
+            <xsl:otherwise>
+                <!-- otherwise -->
+                <div class="media video-content">
+                    <!-- set attribute -->
+                    <xsl:attribute name="id">
+                        <!-- <xsl:value-of select="concat('media-', @id)"/>-->
+                        <xsl:value-of select="@id"/>
+                    </xsl:attribute>
+                    <div class="media-inline video-inline">
+                        <div class="acta-inline-video">
+                            <xsl:text> [video-</xsl:text><xsl:value-of select="@id"/><xsl:text>-inline] </xsl:text>
+
+                            <div class="acta-video-links">
+                                <span class="acta-video-link acta-video-link-download">
+                                    <a href="[video-{@id}-download]"><xsl:attribute name="download"/>Download Video</a>
+
+                                </span>
+                            </div>
+                        </div>
+                    </div>
+                    <xsl:apply-templates/>
+                </div>
+            </xsl:otherwise>
+        </xsl:choose>
+    </xsl:template>
+    <!-- Acknowledgement -->
+
+    <xsl:template match="ack">
+        <h2>Acknowledgements</h2>
+        <div id="ack-1">
+            <xsl:apply-templates/>
+        </div>
+    </xsl:template>
+
+    <xsl:template match="ref-list">
+        <h2>References</h2>
+        <div id="reflist">
+            <xsl:apply-templates/>
+        </div>
+    </xsl:template>
+
+    <!-- START Reference Handling -->
+
+   <!-- ============================================================= -->
+  <!--  53. REF                                                      -->
+  <!-- ============================================================= -->
+
+  <!-- If ref/label, ref is a table row;
+    If count(ref/citation) > 1, each citation is a table row -->
+  <xsl:template match="ref">
+    <xsl:choose>
+      <xsl:when test="count(element-citation)=1">
+          <p id="{@id}">
+            <xsl:apply-templates select="element-citation | nlm-citation"/>
+          </p>
+      </xsl:when>
+      <xsl:otherwise>
+        <xsl:for-each select="element-citation | nlm-citation">
+            <p id="{@id}">
+            <xsl:if test="parent::ref/label">
+              <xsl:apply-templates select="parent::ref/label"/>
+            </xsl:if>
+            <xsl:apply-templates select="."/>
+            </p>
+        </xsl:for-each>
+        <xsl:for-each select="mixed-citation">
+          <xsl:variable name="pub-type" select="current()/@publication-type"/>
+          <p id="{../@id}">
+            <xsl:if test="parent::ref/label">
+              <span class="mixed-label">
+                <xsl:value-of select="parent::ref/label"/><xsl:text>. </xsl:text>
+              </span>
+            </xsl:if>
+
+            <xsl:variable name="name-count" select="count(string-name)"/>
+            <xsl:variable name="name-count-minus-one" select="$name-count - 1"/>
+
+            <xsl:for-each select="string-name">
+              <xsl:if test="surname">
+                <xsl:value-of select="surname"/><xsl:text> </xsl:text><xsl:value-of select="given-names"/><xsl:choose><xsl:when test="position() = $name-count-minus-one"><xsl:text> and </xsl:text></xsl:when><xsl:when test="$name-count &gt; 2 and position() != $name-count"><xsl:text>, </xsl:text></xsl:when></xsl:choose>
+              </xsl:if>
+            </xsl:for-each>
+
+            <!-- Handle book stuff -->
+            <xsl:if test="$pub-type = 'book'">
+              <xsl:if test="year">
+                <xsl:text> </xsl:text><xsl:value-of select="year"/><xsl:text> </xsl:text>
+              </xsl:if>
+
+              <xsl:if test="chapter-title">
+                <xsl:text> </xsl:text><xsl:value-of select="chapter-title"/><xsl:text>. In: </xsl:text>
+              </xsl:if>
+
+              <xsl:if test="person-group and person-group/@person-group-type = 'editor'">
+                <xsl:variable name="eds-name-count" select="count(person-group/string-name)"/>
+                <xsl:variable name="eds-name-count-minus-one" select="$eds-name-count - 1"/>
+                <xsl:for-each select="person-group/string-name">
+                  <xsl:if test="surname">
+                    <xsl:value-of select="surname"/><xsl:text> </xsl:text><xsl:value-of select="given-names"/><xsl:choose><xsl:when test="position() = $eds-name-count-minus-one"><xsl:text> and </xsl:text></xsl:when><xsl:when test="$eds-name-count &gt; 2 and position() != $eds-name-count"><xsl:text>, </xsl:text></xsl:when></xsl:choose>
+                  </xsl:if>
+                </xsl:for-each>
+                <xsl:text> </xsl:text>
+                <xsl:choose><xsl:when test="$eds-name-count &gt; 1">(eds.)</xsl:when><xsl:otherwise>(ed.)</xsl:otherwise></xsl:choose><xsl:text>, </xsl:text>
+              </xsl:if>
+
+                <xsl:text> </xsl:text>
+              <xsl:element name="i"><xsl:value-of select="source"/></xsl:element><xsl:text>, </xsl:text>
+
+              <xsl:if test="fpage"><xsl:value-of select="fpage"/></xsl:if>
+              <xsl:if test="fpage and lpage">-</xsl:if>
+              <xsl:if test="lpage"><xsl:value-of select="lpage"/></xsl:if>
+              <xsl:if test="fpage or lpage">. </xsl:if>
+              <xsl:if test="publisher-loc"><xsl:value-of select="publisher-loc"></xsl:value-of></xsl:if>
+              <xsl:if test="publisher-loc and publisher-name">: </xsl:if>
+              <xsl:if test="publisher-name"><xsl:value-of select="publisher-name"/></xsl:if>
+
+            </xsl:if>
+
+            <!-- Handled article -->
+            <xsl:if test="$pub-type = 'journal'">
+              <xsl:if test="year">
+                <xsl:text> (</xsl:text><xsl:value-of select="year"/><xsl:text>) </xsl:text>
+              </xsl:if>
+              <xsl:text>"</xsl:text><xsl:value-of select="article-title"/><xsl:text>", </xsl:text>
+              <xsl:element name="i"><xsl:value-of select="source"/></xsl:element><xsl:text>. </xsl:text>
+              <xsl:if test="volume">
+                <xsl:text>(</xsl:text><xsl:value-of select="volume"/><xsl:text>)</xsl:text>
+              </xsl:if>
+              <xsl:if test="issue">
+                <xsl:value-of select="issue"/>
+              </xsl:if>
+            </xsl:if>
+
+
+          </p>
+        </xsl:for-each>
+      </xsl:otherwise>
+    </xsl:choose>
+  </xsl:template>
+
+  <!-- becomes content of table cell, column 1-->
+  <xsl:template match="ref/label | element-citation/label">
+    <strong>
+      <em>
+        <xsl:apply-templates/>
+        <xsl:text>. </xsl:text>
+      </em>
+    </strong>
+  </xsl:template>
+
+
+  <!-- ============================================================= -->
+  <!--  54. CITATION (for NLM Archiving DTD)                         -->
+  <!-- ============================================================= -->
+
+  <!-- The citation model is mixed-context, so it is processed
+     with an apply-templates (as for a paragraph)
+       -except-
+     if there is no PCDATA (only elements), spacing and punctuation
+     also must be supplied = mode nscitation. -->
+
+  <xsl:template match="ref/element-citation">
+
+    <xsl:choose>
+      <!-- if has no significant text content, presume that
+           punctuation is not supplied in the source XML
+           = transform will supply it. -->
+      <xsl:when test="not(text()[normalize-space()])">
+        <xsl:apply-templates mode="none"/>
+      </xsl:when>
+
+      <!-- mixed-content, processed as paragraph -->
+      <xsl:otherwise>
+        <xsl:apply-templates mode="nscitation"/>
+      </xsl:otherwise>
+    </xsl:choose>
+
+  </xsl:template>
+
+
+  <!-- ============================================================= -->
+  <!--  55. NLM-CITATION (for NLM Publishing DTD)                    -->
+  <!-- ============================================================= -->
+
+  <!-- The nlm-citation model allows only element content, so
+     it takes a pull template and adds punctuation. -->
+
+  <!-- Processing of nlm-citation uses several modes, including
+     citation, book, edited-book, conf, inconf, and mode "none".   -->
+
+  <!-- Each citation-type is handled in its own template. -->
+
+
+  <!-- Book or thesis -->
+  <xsl:template
+    match="ref/nlm-citation[@citation-type='book']
+                   | ref/nlm-citation[@citation-type='thesis']">
+
+    <xsl:variable name="augroupcount" select="count(person-group) + count(collab)"/>
+
+    <xsl:choose>
+
+      <xsl:when
+        test="$augroupcount>1 and
+                    person-group[@person-group-type!='author'] and
+                    article-title ">
+        <xsl:apply-templates select="person-group[@person-group-type='author']" mode="book"/>
+        <xsl:apply-templates select="collab" mode="book"/>
+        <xsl:apply-templates select="article-title" mode="editedbook"/>
+        <xsl:text>In: </xsl:text>
+        <xsl:apply-templates
+          select="person-group[@person-group-type='editor']
+                                 | person-group[@person-group-type='allauthors']
+                                 | person-group[@person-group-type='translator']
+                                 | person-group[@person-group-type='transed'] "
+          mode="book"/>
+        <xsl:apply-templates select="source" mode="book"/>
+        <xsl:apply-templates select="edition" mode="book"/>
+        <xsl:apply-templates select="volume" mode="book"/>
+        <xsl:apply-templates select="trans-source" mode="book"/>
+        <xsl:apply-templates select="publisher-name | publisher-loc" mode="none"/>
+        <xsl:apply-templates select="year | month | time-stamp | season | access-date" mode="book"/>
+        <xsl:apply-templates select="fpage | lpage" mode="book"/>
+      </xsl:when>
+
+      <xsl:when
+        test="person-group[@person-group-type='author'] or
+                    person-group[@person-group-type='compiler']">
+        <xsl:apply-templates
+          select="person-group[@person-group-type='author']
+                                 | person-group[@person-group-type='compiler']"
+          mode="book"/>
+        <xsl:apply-templates select="collab" mode="book"/>
+        <xsl:apply-templates select="source" mode="book"/>
+        <xsl:apply-templates select="edition" mode="book"/>
+        <xsl:apply-templates
+          select="person-group[@person-group-type='editor']
+                                 | person-group[@person-group-type='translator']
+                                 | person-group[@person-group-type='transed'] "
+          mode="book"/>
+        <xsl:apply-templates select="volume" mode="book"/>
+        <xsl:apply-templates select="trans-source" mode="book"/>
+        <xsl:apply-templates select="publisher-name | publisher-loc" mode="none"/>
+        <xsl:apply-templates select="year | month | time-stamp | season | access-date" mode="book"/>
+        <xsl:apply-templates select="article-title | fpage | lpage" mode="book"/>
+      </xsl:when>
+
+      <xsl:otherwise>
+        <xsl:apply-templates
+          select="person-group[@person-group-type='editor']
+                                 | person-group[@person-group-type='translator']
+                                 | person-group[@person-group-type='transed']
+                                 | person-group[@person-group-type='guest-editor']"
+          mode="book"/>
+        <xsl:apply-templates select="collab" mode="book"/>
+        <xsl:apply-templates select="source" mode="book"/>
+        <xsl:apply-templates select="edition" mode="book"/>
+        <xsl:apply-templates select="volume" mode="book"/>
+        <xsl:apply-templates select="trans-source" mode="book"/>
+        <xsl:apply-templates select="publisher-name | publisher-loc" mode="none"/>
+        <xsl:apply-templates select="year | month | time-stamp | season | access-date" mode="book"/>
+        <xsl:apply-templates select="article-title | fpage | lpage" mode="book"/>
+      </xsl:otherwise>
+    </xsl:choose>
+
+    <xsl:call-template name="citation-tag-ends"/>
+  </xsl:template>
+
+
+  <!-- Conference proceedings -->
+  <xsl:template match="ref/nlm-citation[@citation-type='confproc']">
+
+    <xsl:variable name="augroupcount" select="count(person-group) + count(collab)"/>
+
+    <xsl:choose>
+      <xsl:when test="$augroupcount>1 and person-group[@person-group-type!='author']">
+        <xsl:apply-templates select="person-group[@person-group-type='author']" mode="book"/>
+        <xsl:apply-templates select="collab"/>
+        <xsl:apply-templates select="article-title" mode="inconf"/>
+        <xsl:text>In: </xsl:text>
+        <xsl:apply-templates
+          select="person-group[@person-group-type='editor']
+                                 | person-group[@person-group-type='allauthors']
+                                 | person-group[@person-group-type='translator']
+                                 | person-group[@person-group-type='transed'] "
+          mode="book"/>
+        <xsl:apply-templates select="source" mode="conf"/>
+        <xsl:apply-templates select="conf-name | conf-date | conf-loc" mode="conf"/>
+        <xsl:apply-templates select="publisher-loc" mode="none"/>
+        <xsl:apply-templates select="publisher-name" mode="none"/>
+        <xsl:apply-templates select="year | month | time-stamp | season | access-date" mode="book"/>
+        <xsl:apply-templates select="fpage | lpage" mode="book"/>
+      </xsl:when>
+
+      <xsl:otherwise>
+        <xsl:apply-templates select="person-group" mode="book"/>
+        <xsl:apply-templates select="collab" mode="book"/>
+        <xsl:apply-templates select="article-title" mode="conf"/>
+        <xsl:apply-templates select="source" mode="conf"/>
+        <xsl:apply-templates select="conf-name | conf-date | conf-loc" mode="conf"/>
+        <xsl:apply-templates select="publisher-loc" mode="none"/>
+        <xsl:apply-templates select="publisher-name" mode="none"/>
+        <xsl:apply-templates select="year | month | time-stamp | season | access-date" mode="book"/>
+        <xsl:apply-templates select="fpage | lpage" mode="book"/>
+      </xsl:otherwise>
+    </xsl:choose>
+
+    <xsl:call-template name="citation-tag-ends"/>
+  </xsl:template>
+
+
+  <!-- Government and other reports, other, web, and commun -->
+  <xsl:template
+    match="ref/nlm-citation[@citation-type='gov']
+                   | ref/nlm-citation[@citation-type='web']
+                   | ref/nlm-citation[@citation-type='commun']
+                   | ref/nlm-citation[@citation-type='other']">
+
+    <xsl:apply-templates select="person-group" mode="book"/>
+
+    <xsl:apply-templates select="collab"/>
+
+    <xsl:choose>
+      <xsl:when test="publisher-loc | publisher-name">
+        <xsl:apply-templates select="source" mode="book"/>
+        <xsl:choose>
+          <xsl:when test="@citation-type='web'">
+            <xsl:apply-templates select="edition" mode="none"/>
+          </xsl:when>
+          <xsl:otherwise>
+            <xsl:apply-templates select="edition"/>
+          </xsl:otherwise>
+        </xsl:choose>
+
+        <xsl:apply-templates select="publisher-loc" mode="none"/>
+        <xsl:apply-templates select="publisher-name" mode="none"/>
+        <xsl:apply-templates select="year | month | time-stamp | season | access-date" mode="book"/>
+        <strong><xsl:apply-templates select="article-title|gov" mode="none"/></strong>
+      </xsl:when>
+
+      <xsl:otherwise>
+        <xsl:apply-templates select="article-title|gov" mode="book"/>
+        <xsl:apply-templates select="source" mode="book"/>
+        <xsl:apply-templates select="edition"/>
+        <xsl:apply-templates select="publisher-loc" mode="none"/>
+        <xsl:apply-templates select="publisher-name" mode="none"/>
+        <xsl:apply-templates select="year | month | time-stamp | season | access-date" mode="book"/>
+      </xsl:otherwise>
+    </xsl:choose>
+
+    <xsl:apply-templates select="fpage | lpage" mode="book"/>
+
+    <xsl:call-template name="citation-tag-ends"/>
+
+  </xsl:template>
+
+
+  <!-- Patents  -->
+  <xsl:template match="ref/nlm-citation[@citation-type='patent']">
+
+    <xsl:apply-templates select="person-group" mode="book"/>
+    <xsl:apply-templates select="collab" mode="book"/>
+    <xsl:apply-templates select="article-title | trans-title" mode="none"/>
+    <xsl:apply-templates select="source" mode="none"/>
+    <xsl:apply-templates select="patent" mode="none"/>
+    <xsl:apply-templates select="year | month | time-stamp | season | access-date" mode="book"/>
+    <xsl:apply-templates select="fpage | lpage" mode="book"/>
+
+    <xsl:call-template name="citation-tag-ends"/>
+
+  </xsl:template>
+
+
+  <!-- Discussion  -->
+  <xsl:template match="ref/nlm-citation[@citation-type='discussion']">
+
+    <xsl:apply-templates select="person-group" mode="book"/>
+    <xsl:apply-templates select="collab"/>
+    <xsl:apply-templates select="article-title" mode="editedbook"/>
+    <xsl:text>In: </xsl:text>
+    <xsl:apply-templates select="source" mode="none"/>
+
+    <xsl:if test="publisher-name | publisher-loc">
+      <xsl:text> [</xsl:text>
+      <xsl:apply-templates select="publisher-loc" mode="none"/>
+      <xsl:value-of select="publisher-name"/>
+      <xsl:text>]; </xsl:text>
+    </xsl:if>
+
+    <xsl:apply-templates select="year | month | time-stamp | season | access-date" mode="book"/>
+    <xsl:apply-templates select="fpage | lpage" mode="book"/>
+
+    <xsl:call-template name="citation-tag-ends"/>
+  </xsl:template>
+
+
+  <!-- If none of the above citation-types applies,
+     use mode="none". This generates punctuation. -->
+  <!-- (e.g., citation-type="journal"              -->
+  <xsl:template match="nlm-citation">
+
+    <xsl:apply-templates
+      select="*[not(self::annotation) and
+                                 not(self::edition) and
+                                 not(self::lpage) and
+                                 not(self::comment)]|text()"
+      mode="none"/>
+
+    <xsl:call-template name="citation-tag-ends"/>
+
+  </xsl:template>
+
+
+  <!-- ============================================================= -->
+  <!-- person-group, mode=book                                       -->
+  <!-- ============================================================= -->
+
+  <xsl:template match="person-group" mode="book">
+
+    <!-- XX needs fix, value is not a nodeset on the when -->
+    <!--
+  <xsl:choose>
+
+    <xsl:when test="@person-group-type='editor'
+                  | @person-group-type='assignee'
+                  | @person-group-type='translator'
+                  | @person-group-type='transed'
+                  | @person-group-type='guest-editor'
+                  | @person-group-type='compiler'
+                  | @person-group-type='inventor'
+                  | @person-group-type='allauthors'">
+
+      <xsl:call-template name="make-persons-in-mode"/>
+      <xsl:call-template name="choose-person-type-string"/>
+      <xsl:call-template name="choose-person-group-end-punct"/>
+
+    </xsl:when>
+
+    <xsl:otherwise>
+      <xsl:apply-templates mode="book"/>
+    </xsl:otherwise>
+
+  </xsl:choose>
+-->
+
+    <xsl:call-template name="make-persons-in-mode"/>
+    <xsl:call-template name="choose-person-group-end-punct"/>
+
+  </xsl:template>
+
+
+
+  <!-- if given names aren't all-caps, use book mode -->
+
+  <xsl:template name="make-persons-in-mode">
+
+    <xsl:variable name="gnms" select="string(descendant::given-names)"/>
+
+    <xsl:variable name="GNMS"
+      select="translate($gnms,
+      'abcdefghjiklmnopqrstuvwxyz',
+      'ABCDEFGHJIKLMNOPQRSTUVWXYZ')"/>
+
+    <xsl:choose>
+      <xsl:when test="$gnms=$GNMS">
+        <xsl:apply-templates/>
+      </xsl:when>
+      <xsl:otherwise>
+        <xsl:apply-templates mode="book"/>
+      </xsl:otherwise>
+    </xsl:choose>
+
+  </xsl:template>
+
+  <xsl:template name="choose-person-group-end-punct">
+
+    <xsl:choose>
+      <!-- compiler is an exception to the usual choice pattern -->
+      <xsl:when test="@person-group-type='compiler'">
+        <xsl:text>. </xsl:text>
+      </xsl:when>
+
+      <!-- the usual choice pattern: semi-colon or period? -->
+      <xsl:when test="following-sibling::person-group">
+        <xsl:text>; </xsl:text>
+      </xsl:when>
+      <xsl:otherwise>
+        <xsl:text>. </xsl:text>
+      </xsl:otherwise>
+    </xsl:choose>
+
+  </xsl:template>
+
+
+  <!-- ============================================================= -->
+  <!--  56. Citation subparts (mode "none" separately at end)        -->
+  <!-- ============================================================= -->
+
+  <!-- names -->
+
+  <xsl:template match="name" mode="nscitation">
+    <xsl:value-of select="surname"/>
+    <xsl:text>, </xsl:text>
+    <xsl:value-of select="given-names"/>
+    <xsl:text></xsl:text>
+  </xsl:template>
+
+
+  <xsl:template match="name" mode="book">
+    <xsl:variable name="nodetotal" select="count(../*)"/>
+    <xsl:variable name="penult" select="count(../*)-1"/>
+    <xsl:variable name="position" select="position()"/>
+
+    <xsl:choose>
+
+      <!-- if given-names -->
+      <xsl:when test="given-names">
+        <xsl:apply-templates select="surname"/>
+        <xsl:text>, </xsl:text>
+        <xsl:call-template name="firstnames">
+          <xsl:with-param name="nodetotal" select="$nodetotal"/>
+          <xsl:with-param name="position" select="$position"/>
+          <xsl:with-param name="names" select="given-names"/>
+          <xsl:with-param name="pgtype">
+            <xsl:choose>
+              <xsl:when test="parent::person-group[@person-group-type]">
+                <xsl:value-of select="parent::person-group/@person-group-type"/>
+              </xsl:when>
+              <xsl:otherwise>
+                <xsl:value-of select="'author'"/>
+              </xsl:otherwise>
+            </xsl:choose>
+          </xsl:with-param>
+        </xsl:call-template>
+
+        <xsl:if test="suffix">
+          <xsl:text>, </xsl:text>
+          <xsl:apply-templates select="suffix"/>
+        </xsl:if>
+      </xsl:when>
+
+      <!-- if no given-names -->
+      <xsl:otherwise>
+        <xsl:apply-templates select="surname"/>
+      </xsl:otherwise>
+    </xsl:choose>
+
+    <xsl:choose>
+      <!-- if have aff -->
+      <xsl:when test="following-sibling::aff"/>
+
+      <!-- if don't have aff -->
+      <xsl:otherwise>
+        <xsl:choose>
+
+          <!-- if part of person-group -->
+          <xsl:when test="parent::person-group/@person-group-type">
+            <xsl:choose>
+
+              <!-- if author -->
+              <xsl:when test="parent::person-group/@person-group-type='author'">
+                <xsl:choose>
+                  <xsl:when test="$nodetotal=$position">. </xsl:when>
+                  <xsl:when test="$penult=$position">
+                    <xsl:choose>
+                      <xsl:when test="following-sibling::etal">, </xsl:when>
+                      <xsl:otherwise>; </xsl:otherwise>
+                    </xsl:choose>
+                  </xsl:when>
+                  <xsl:otherwise>; </xsl:otherwise>
+                </xsl:choose>
+              </xsl:when>
+
+              <!-- if not author -->
+              <xsl:otherwise>
+                <xsl:choose>
+                  <xsl:when test="$nodetotal=$position"/>
+                  <xsl:when test="$penult=$position">
+                    <xsl:choose>
+                      <xsl:when test="following-sibling::etal">, </xsl:when>
+                      <xsl:otherwise>; </xsl:otherwise>
+                    </xsl:choose>
+                  </xsl:when>
+                  <xsl:otherwise>; </xsl:otherwise>
+                </xsl:choose>
+              </xsl:otherwise>
+            </xsl:choose>
+          </xsl:when>
+
+          <!-- if not part of person-group -->
+          <xsl:otherwise>
+            <xsl:choose>
+              <xsl:when test="$nodetotal=$position">. </xsl:when>
+              <xsl:when test="$penult=$position">
+                <xsl:choose>
+                  <xsl:when test="following-sibling::etal">, </xsl:when>
+                  <xsl:otherwise>; </xsl:otherwise>
+                </xsl:choose>
+              </xsl:when>
+              <xsl:otherwise>; </xsl:otherwise>
+            </xsl:choose>
+          </xsl:otherwise>
+        </xsl:choose>
+      </xsl:otherwise>
+
+    </xsl:choose>
+  </xsl:template>
+
+
+  <xsl:template match="collab" mode="book">
+    <xsl:apply-templates/>
+    <xsl:if test="@collab-type='compilers'">
+      <xsl:text>, </xsl:text>
+      <xsl:value-of select="@collab-type"/>
+    </xsl:if>
+    <xsl:if test="@collab-type='assignee'">
+      <xsl:text>, </xsl:text>
+      <xsl:value-of select="@collab-type"/>
+    </xsl:if>
+    <xsl:text>. </xsl:text>
+  </xsl:template>
+
+  <xsl:template match="etal" mode="book">
+    <xsl:text>et al.</xsl:text>
+    <xsl:choose>
+      <xsl:when test="parent::person-group/@person-group-type">
+        <xsl:choose>
+          <xsl:when test="parent::person-group/@person-group-type='author'">
+            <xsl:text> </xsl:text>
+          </xsl:when>
+          <xsl:otherwise/>
+        </xsl:choose>
+      </xsl:when>
+
+      <xsl:otherwise>
+        <xsl:text> </xsl:text>
+      </xsl:otherwise>
+    </xsl:choose>
+  </xsl:template>
+
+  <!-- affiliations -->
+
+  <xsl:template match="aff" mode="book">
+    <xsl:variable name="nodetotal" select="count(../*)"/>
+    <xsl:variable name="position" select="position()"/>
+
+    <xsl:text> (</xsl:text>
+    <xsl:apply-templates/>
+    <xsl:text>)</xsl:text>
+
+    <xsl:choose>
+      <xsl:when test="$nodetotal=$position">. </xsl:when>
+      <xsl:otherwise>, </xsl:otherwise>
+    </xsl:choose>
+  </xsl:template>
+
+
+
+  <!-- publication info -->
+
+  <xsl:template match="article-title" mode="nscitation">
+    <xsl:apply-templates/>
+  </xsl:template>
+
+  <xsl:template match="article-title" mode="book">
+    <xsl:apply-templates/>
+
+    <xsl:choose>
+      <xsl:when test="../fpage or ../lpage">
+        <xsl:text>; </xsl:text>
+      </xsl:when>
+      <xsl:otherwise>
+        <xsl:text>. </xsl:text>
+      </xsl:otherwise>
+    </xsl:choose>
+  </xsl:template>
+
+  <xsl:template match="article-title" mode="editedbook">
+    <xsl:apply-templates/>
+    <xsl:text>. </xsl:text>
+  </xsl:template>
+
+  <xsl:template match="article-title" mode="conf">
+    <xsl:apply-templates/>
+    <xsl:choose>
+      <xsl:when test="../conf-name">
+        <xsl:text>. </xsl:text>
+      </xsl:when>
+      <xsl:otherwise>
+        <xsl:text>; </xsl:text>
+      </xsl:otherwise>
+    </xsl:choose>
+  </xsl:template>
+
+  <xsl:template match="article-title" mode="inconf">
+    <xsl:apply-templates/>
+    <xsl:text>. </xsl:text>
+  </xsl:template>
+
+
+
+  <xsl:template match="source" mode="nscitation">
+    <em>
+      <xsl:apply-templates/>
+    </em>
+  </xsl:template>
+
+  <xsl:template match="source" mode="book">
+    <xsl:choose>
+
+      <xsl:when test="../trans-source">
+        <xsl:apply-templates/>
+        <xsl:choose>
+          <xsl:when test="../volume | ../edition">
+            <xsl:text>. </xsl:text>
+          </xsl:when>
+          <xsl:otherwise>
+            <xsl:text> </xsl:text>
+          </xsl:otherwise>
+        </xsl:choose>
+      </xsl:when>
+
+      <xsl:otherwise>
+        <xsl:apply-templates/>
+        <xsl:text>. </xsl:text>
+      </xsl:otherwise>
+    </xsl:choose>
+  </xsl:template>
+
+  <xsl:template match="source" mode="conf">
+    <xsl:apply-templates/>
+    <xsl:text>; </xsl:text>
+  </xsl:template>
+
+  <xsl:template match="trans-source" mode="book">
+    <xsl:text> [</xsl:text>
+    <xsl:apply-templates/>
+    <xsl:text>]. </xsl:text>
+  </xsl:template>
+
+  <xsl:template match="volume" mode="nscitation">
+    <xsl:text> </xsl:text>
+    <xsl:apply-templates/>
+  </xsl:template>
+
+  <xsl:template match="volume | edition" mode="book">
+    <xsl:apply-templates/>
+    <xsl:if test="@collab-type='compilers'">
+      <xsl:text>, </xsl:text>
+      <xsl:value-of select="@collab-type"/>
+    </xsl:if>
+    <xsl:if test="@collab-type='assignee'">
+      <xsl:text>, </xsl:text>
+      <xsl:value-of select="@collab-type"/>
+    </xsl:if>
+    <xsl:text>. </xsl:text>
+  </xsl:template>
+
+  <!-- dates -->
+
+  <xsl:template match="month" mode="nscitation">
+    <xsl:apply-templates/>
+  </xsl:template>
+
+  <xsl:template match="month" mode="book">
+    <xsl:variable name="month" select="."/>
+    <xsl:choose>
+      <xsl:when test="$month='01' or $month='1' or $month='January'">Jan</xsl:when>
+      <xsl:when test="$month='02' or $month='2' or $month='February'">Feb</xsl:when>
+      <xsl:when test="$month='03' or $month='3' or $month='March'">Mar</xsl:when>
+      <xsl:when test="$month='04' or $month='4' or $month='April'">Apr</xsl:when>
+      <xsl:when test="$month='05' or $month='5' or $month='May'">May</xsl:when>
+      <xsl:when test="$month='06' or $month='6' or $month='June'">Jun</xsl:when>
+      <xsl:when test="$month='07' or $month='7' or $month='July'">Jul</xsl:when>
+      <xsl:when test="$month='08' or $month='8' or $month='August'">Aug</xsl:when>
+      <xsl:when test="$month='09' or $month='9' or $month='September'">Sep</xsl:when>
+      <xsl:when test="$month='10' or $month='October'">Oct</xsl:when>
+      <xsl:when test="$month='11' or $month='November'">Nov</xsl:when>
+      <xsl:when test="$month='12' or $month='December'">Dec</xsl:when>
+      <xsl:otherwise>
+        <xsl:value-of select="$month"/>
+      </xsl:otherwise>
+    </xsl:choose>
+
+    <xsl:if test="../day">
+      <xsl:text> </xsl:text>
+      <xsl:value-of select="../day"/>
+    </xsl:if>
+
+    <xsl:choose>
+      <xsl:when test="../time-stamp">
+        <xsl:text>, </xsl:text>
+        <xsl:value-of select="../time-stamp"/>
+        <xsl:text> </xsl:text>
+      </xsl:when>
+      <xsl:when test="../access-date"/>
+      <xsl:otherwise>
+        <xsl:text>. </xsl:text>
+      </xsl:otherwise>
+    </xsl:choose>
+  </xsl:template>
+
+
+  <xsl:template match="day" mode="nscitation">
+    <xsl:apply-templates/>
+  </xsl:template>
+
+
+  <xsl:template match="year" mode="nscitation">
+    <xsl:text> </xsl:text>
+    <xsl:apply-templates/>
+  </xsl:template>
+
+  <xsl:template match="year" mode="book">
+    <xsl:choose>
+      <xsl:when test="../month or ../season or ../access-date">
+        <xsl:apply-templates/>
+        <xsl:text> </xsl:text>
+      </xsl:when>
+      <xsl:otherwise>
+        <xsl:apply-templates/>
+        <xsl:text>. </xsl:text>
+      </xsl:otherwise>
+    </xsl:choose>
+  </xsl:template>
+
+
+
+  <xsl:template match="time-stamp" mode="nscitation">
+    <xsl:apply-templates/>
+  </xsl:template>
+
+  <xsl:template match="time-stamp" mode="book"/>
+
+
+  <xsl:template match="access-date" mode="nscitation">
+    <xsl:apply-templates/>
+  </xsl:template>
+
+  <xsl:template match="access-date" mode="book">
+    <xsl:text> [</xsl:text>
+    <xsl:apply-templates/>
+    <xsl:text>]. </xsl:text>
+  </xsl:template>
+
+
+
+  <xsl:template match="season" mode="book">
+    <xsl:apply-templates/>
+    <xsl:if test="@collab-type='compilers'">
+      <xsl:text>, </xsl:text>
+      <xsl:value-of select="@collab-type"/>
+    </xsl:if>
+    <xsl:if test="@collab-type='assignee'">
+      <xsl:text>, </xsl:text>
+      <xsl:value-of select="@collab-type"/>
+    </xsl:if>
+    <xsl:text>. </xsl:text>
+  </xsl:template>
+
+
+
+  <!-- pages -->
+
+  <xsl:template match="fpage" mode="nscitation">
+    <xsl:apply-templates/>
+  </xsl:template>
+
+  <xsl:template match="fpage" mode="book">
+    <xsl:text>p. </xsl:text>
+    <xsl:apply-templates/>
+
+    <xsl:if test="../lpage">
+      <xsl:text>.</xsl:text>
+    </xsl:if>
+
+  </xsl:template>
+
+
+  <xsl:template match="lpage" mode="book">
+    <xsl:choose>
+      <xsl:when test="../fpage">
+        <xsl:text>-</xsl:text>
+        <xsl:apply-templates/>
+        <xsl:text>.</xsl:text>
+      </xsl:when>
+      <xsl:otherwise>
+        <xsl:apply-templates/>
+        <xsl:text> p.</xsl:text>
+      </xsl:otherwise>
+    </xsl:choose>
+  </xsl:template>
+
+  <xsl:template match="lpage" mode="nscitation">
+    <xsl:apply-templates/>
+  </xsl:template>
+
+  <!-- misc stuff -->
+
+  <xsl:template match="pub-id" mode="nscitation">
+    <xsl:text> [</xsl:text>
+    <xsl:value-of select="@pub-id-type"/>
+
+    <xsl:text>: </xsl:text>
+    <xsl:apply-templates/>
+    <xsl:text>]</xsl:text>
+  </xsl:template>
+
+  <xsl:template match="annotation" mode="nscitation">
+    <blockquote>
+      <xsl:apply-templates/>
+    </blockquote>
+  </xsl:template>
+
+  <xsl:template match="comment" mode="nscitation">
+    <xsl:if test="not(self::node()='.')">
+      <br/>
+      <small>
+        <xsl:apply-templates/>
+      </small>
+    </xsl:if>
+  </xsl:template>
+
+  <xsl:template match="conf-name | conf-date" mode="conf">
+    <xsl:apply-templates/>
+    <xsl:text>; </xsl:text>
+  </xsl:template>
+
+  <xsl:template match="conf-loc" mode="conf">
+    <xsl:apply-templates/>
+    <xsl:text>. </xsl:text>
+  </xsl:template>
+
+
+  <!-- All formatting elements in citations processed normally -->
+  <xsl:template match="bold | italic | monospace | overline | sc | strike | sub |sup | underline" mode="nscitation">
+    <xsl:apply-templates select="."/>
+  </xsl:template>
+
+  <xsl:template match="bold | italic | monospace | overline | sc | strike | sub |sup | underline" mode="none">
+    <xsl:apply-templates select="."/>
+  </xsl:template>
+
+
+  <!-- ============================================================= -->
+  <!--  "firstnames"                                                 -->
+  <!-- ============================================================= -->
+
+  <!-- called by match="name" in book mode,
+     as part of citation handling
+     when given-names is not all-caps -->
+
+  <xsl:template name="firstnames">
+    <xsl:param name="nodetotal"/>
+    <xsl:param name="position"/>
+    <xsl:param name="names"/>
+    <xsl:param name="pgtype"/>
+
+    <xsl:variable name="length" select="string-length($names)-1"/>
+    <xsl:variable name="gnm" select="substring($names,$length,2)"/>
+    <xsl:variable name="GNM">
+      <xsl:call-template name="capitalize">
+        <xsl:with-param name="str" select="substring($names,$length,2)"/>
+      </xsl:call-template>
+    </xsl:variable>
+
+    <!--
+<xsl:text>Value of $names = [</xsl:text><xsl:value-of select="$names"/><xsl:text>]</xsl:text>
+<xsl:text>Value of $length = [</xsl:text><xsl:value-of select="$length"/><xsl:text>]</xsl:text>
+<xsl:text>Value of $gnm = [</xsl:text><xsl:value-of select="$gnm"/><xsl:text>]</xsl:text>
+<xsl:text>Value of $GNM = [</xsl:text><xsl:value-of select="$GNM"/><xsl:text>]</xsl:text>
+-->
+
+    <xsl:if test="$names">
+      <xsl:choose>
+
+        <xsl:when test="$gnm=$GNM">
+          <xsl:apply-templates select="$names"/>
+          <xsl:choose>
+            <xsl:when test="$nodetotal!=$position">
+              <xsl:text>.</xsl:text>
+            </xsl:when>
+            <xsl:when test="$pgtype!='author'">
+              <xsl:text>.</xsl:text>
+            </xsl:when>
+          </xsl:choose>
+        </xsl:when>
+
+        <xsl:otherwise>
+          <xsl:apply-templates select="$names"/>
+        </xsl:otherwise>
+
+      </xsl:choose>
+    </xsl:if>
+
+  </xsl:template>
+
+
+
+  <!-- ============================================================= -->
+  <!-- mode=none                                                     -->
+  <!-- ============================================================= -->
+
+  <!-- This mode assumes no punctuation is provided in the XML.
+     It is used, among other things, for the citation/ref
+     when there is no significant text node inside the ref.        -->
+  <xsl:template match="name" mode="none">
+    <xsl:choose>
+      <xsl:when test="parent::person-group[@person-group-type='translator']">
+        <xsl:choose>
+          <xsl:when test="not(preceding-sibling::name)">
+            <xsl:value-of select="surname"/>
+            <xsl:text>, </xsl:text>
+          </xsl:when>
+          <xsl:otherwise>
+            <xsl:value-of select="surname"/>
+            <xsl:text>, </xsl:text>
+          </xsl:otherwise>
+        </xsl:choose>
+        <xsl:value-of select="given-names"/>
+        <xsl:choose>
+          <xsl:when test="not(following-sibling::name)">
+            <xsl:text> (trans.), </xsl:text>
+          </xsl:when>
+          <xsl:otherwise>
+            <xsl:text>, </xsl:text>
+          </xsl:otherwise>
+        </xsl:choose>
+      </xsl:when>
+      <xsl:when test="parent::person-group[@person-group-type='editor']">
+        <xsl:choose>
+          <xsl:when test="not(preceding-sibling::name)">
+            <xsl:value-of select="surname"/>
+            <xsl:text>, </xsl:text>
+          </xsl:when>
+        <xsl:otherwise>
+        <xsl:value-of select="surname"/>
+        <xsl:text>, </xsl:text>
+        <xsl:value-of select="given-names"/>
+        <xsl:choose>
+          <xsl:when test="not(following-sibling::name)">
+            <xsl:text> </xsl:text>
+          </xsl:when>
+          <xsl:otherwise>
+            <xsl:text>; </xsl:text>
+          </xsl:otherwise>
+        </xsl:choose>
+      </xsl:otherwise>
+        </xsl:choose>
+        <xsl:value-of select="given-names"/>
+        <xsl:choose>
+          <xsl:when test="not(following-sibling::name)">
+            <xsl:text> (ed</xsl:text>
+            <xsl:if test="following-sibling::name | preceding-sibling::name">s</xsl:if>
+            <xsl:text>.), </xsl:text>
+          </xsl:when>
+          <xsl:otherwise>
+            <xsl:choose>
+            <xsl:when test="count(preceding-sibling::name) = 1">
+            <xsl:text> and </xsl:text>
+            </xsl:when>
+            <xsl:otherwise>
+            <xsl:text>, </xsl:text>
+            </xsl:otherwise>
+            </xsl:choose>
+          </xsl:otherwise>
+        </xsl:choose>
+      </xsl:when>
+      <xsl:otherwise>
+        <xsl:value-of select="surname"/>
+        <xsl:text>, </xsl:text>
+        <xsl:value-of select="given-names"/>
+        <xsl:choose>
+          <xsl:when test="not(following-sibling::name)">
+            <xsl:text> </xsl:text>
+          </xsl:when>
+          <xsl:otherwise>
+            <xsl:text>; </xsl:text>
+          </xsl:otherwise>
+        </xsl:choose>
+      </xsl:otherwise>
+    </xsl:choose>
+  </xsl:template>
+
+
+  <xsl:template match="uri" mode="none">
+    <xsl:text> </xsl:text>
+    <a href="{self::uri}" target="_blank">
+      <xsl:apply-templates/>
+    </a>
+  </xsl:template>
+
+  <xsl:template match="uri">
+    <xsl:text> </xsl:text>
+    <a href="{self::uri}" target="_blank">
+      <xsl:apply-templates/>
+    </a>
+  </xsl:template>
+
+  <xsl:template match="article-title" mode="none">
+    <xsl:apply-templates/>
+    <xsl:if test="../trans-title">
+      <xsl:text>. </xsl:text>
+    </xsl:if>
+    <xsl:text>.&#160;</xsl:text>
+  </xsl:template>
+
+  <xsl:template match="chapter-title" mode="none">
+    <xsl:text></xsl:text>
+  </xsl:template>
+
+  <xsl:template match="volume" mode="none">
+    <xsl:apply-templates/>
+  </xsl:template>
+
+  <xsl:template match="edition" mode="none">
+    <xsl:choose>
+      <xsl:when test="parent::element-citation[@publication-type='database']">
+        <xsl:apply-templates/>
+        <xsl:text>. </xsl:text>
+      </xsl:when>
+      <xsl:otherwise>
+        <xsl:apply-templates/>
+        <xsl:text> </xsl:text>
+      </xsl:otherwise>
+    </xsl:choose>
+  </xsl:template>
+
+  <xsl:template match="supplement" mode="none">
+    <xsl:text> </xsl:text>
+    <xsl:apply-templates/>
+  </xsl:template>
+
+  <xsl:template match="issue" mode="none">
+    <xsl:text>(</xsl:text>
+    <xsl:apply-templates/>
+    <xsl:text>)</xsl:text>
+  </xsl:template>
+
+  <xsl:template match="publisher-loc" mode="none">
+    <xsl:if test="not(preceding-sibling::publisher-name)">
+    <xsl:apply-templates/>
+    <xsl:text>: </xsl:text>
+    </xsl:if>
+  </xsl:template>
+
+  <xsl:template match="conf-name" mode="none">
+    <xsl:apply-templates/>
+    <xsl:text>. </xsl:text>
+  </xsl:template>
+
+  <xsl:template match="conf-date" mode="none">
+    <xsl:apply-templates/>
+    <xsl:text>, </xsl:text>
+  </xsl:template>
+
+  <xsl:template match="conf-loc" mode="none">
+    <xsl:apply-templates/>
+  </xsl:template>
+
+
+  <xsl:template match="publisher-name" mode="none">
+    <xsl:choose>
+    <xsl:when test="not(following-sibling::publisher-loc)">
+        <xsl:apply-templates/>
+    </xsl:when>
+    <xsl:otherwise>
+        <xsl:value-of select="following-sibling::publisher-loc"/>
+        <xsl:text>: </xsl:text>
+        <xsl:apply-templates/>
+    </xsl:otherwise>
+    </xsl:choose>
+    <xsl:choose>
+      <xsl:when test="following-sibling::fpage">
+        <xsl:text>, </xsl:text>
+      </xsl:when>
+
+      <xsl:otherwise>
+        <xsl:choose>
+          <xsl:when test="following-sibling::pub-id[@pub-id-type='doi']">
+            <xsl:text>, </xsl:text>
+          </xsl:when>
+          <xsl:otherwise>
+            <xsl:text>. </xsl:text>
+          </xsl:otherwise>
+        </xsl:choose>
+      </xsl:otherwise>
+    </xsl:choose>
+  </xsl:template>
+
+  <xsl:template match="person-group" mode="none">
+    <xsl:variable name="gnms" select="string(descendant::given-names)"/>
+    <xsl:variable name="GNMS">
+      <xsl:call-template name="capitalize">
+        <xsl:with-param name="str" select="$gnms"/>
+      </xsl:call-template>
+    </xsl:variable>
+
+    <xsl:choose>
+      <xsl:when test="$gnms=$GNMS">
+        <xsl:apply-templates/>
+            <xsl:if test="not(preceding-sibling::person-group)">
+            <xsl:text>(</xsl:text>
+            <xsl:value-of select="..//year"/>
+            <xsl:text>).</xsl:text>
+            </xsl:if>
+      </xsl:when>
+
+      <xsl:otherwise>
+        <xsl:choose>
+          <xsl:when test="self::person-group/@person-group-type='author'">
+            <strong>
+              <xsl:apply-templates select="node()" mode="none"/>
+            </strong>
+            <xsl:if test="not(preceding-sibling::person-group)">
+            <xsl:text>. (</xsl:text>
+            <xsl:value-of select="..//year"/>
+            <xsl:text>).</xsl:text>
+            </xsl:if>
+          </xsl:when>
+          <xsl:when test="self::person-group/@person-group-type='editor'">
+            <strong>
+              <xsl:apply-templates select="node()" mode="none"/>
+            </strong>
+            <xsl:if test="not(preceding-sibling::person-group)">
+            <xsl:text>. (</xsl:text>
+            <xsl:value-of select="..//year"/>
+            <xsl:text>).</xsl:text>
+            </xsl:if>
+          </xsl:when>
+          <xsl:otherwise>
+            <xsl:apply-templates select="node()" mode="none"/>
+          </xsl:otherwise>
+        </xsl:choose>
+      </xsl:otherwise>
+    </xsl:choose>
+
+
+    <xsl:text>&#160;</xsl:text>
+    <xsl:choose>
+      <xsl:when test="self::person-group/@person-group-type='author'">
+        <xsl:if test="../chapter-title">
+          <xsl:value-of select="../chapter-title"/>
+          <xsl:text>&#160;In:&#160;</xsl:text>
+        </xsl:if>
+      </xsl:when>
+    </xsl:choose>
+  </xsl:template>
+
+  <xsl:template match="collab" mode="none">
+    <strong>
+
+      <xsl:apply-templates/>
+    </strong>
+    <xsl:if test="@collab-type">
+      <xsl:text>, </xsl:text>
+      <xsl:value-of select="@collab-type"/>
+    </xsl:if>
+
+    <xsl:choose>
+      <xsl:when test="following-sibling::collab">
+        <xsl:text>; </xsl:text>
+      </xsl:when>
+
+      <xsl:otherwise>
+        <xsl:text>. </xsl:text>
+      </xsl:otherwise>
+    </xsl:choose>
+  </xsl:template>
+
+  <xsl:template match="source" mode="none">
+    <xsl:choose>
+      <xsl:when test="parent::element-citation[@publication-type='thesis']">
+        <xsl:apply-templates/>
+      </xsl:when>
+      <xsl:when test="parent::element-citation[@publication-type='webpage']">
+        <xsl:apply-templates/>
+      </xsl:when>
+      <xsl:otherwise>
+        <em>
+          <xsl:apply-templates/>
+        </em>
+      </xsl:otherwise>
+    </xsl:choose>
+
+    <xsl:choose>
+      <xsl:when test="following-sibling::edition">
+        <xsl:text>. </xsl:text>
+      </xsl:when>
+      <xsl:when test="following-sibling::publisher-name">
+        <xsl:text>. </xsl:text>
+      </xsl:when>
+      <xsl:when test="following-sibling::volume">
+        <xsl:text> </xsl:text>
+      </xsl:when>
+      <xsl:when test="following-sibling::issue">
+        <xsl:text> </xsl:text>
+      </xsl:when>
+      <xsl:otherwise>
+        <xsl:text>, </xsl:text>
+      </xsl:otherwise>
+    </xsl:choose>
+    <!-- <xsl:choose>
+      <xsl:when test="../access-date">
+        <xsl:if test="../edition">
+          <xsl:text> </xsl:text>
+          <xsl:apply-templates select="../edition" mode="plain"/>
+          <xsl:text></xsl:text>
+        </xsl:if>
+        <xsl:text>. </xsl:text>
+      </xsl:when>
+
+      <xsl:when test="../volume | ../fpage">
+        <xsl:if test="../edition">
+          <xsl:text> </xsl:text>
+          <xsl:apply-templates select="../edition" mode="plain"/>
+          <xsl:text></xsl:text>
+        </xsl:if>
+        <xsl:text> </xsl:text>
+      </xsl:when>
+
+      <xsl:otherwise>
+        <xsl:if test="../edition">
+          <xsl:text> </xsl:text>
+          <xsl:apply-templates select="../edition" mode="plain"/>
+          <xsl:text> ed</xsl:text>
+        </xsl:if>
+        <xsl:text>. </xsl:text>
+      </xsl:otherwise>
+    </xsl:choose> -->
+  </xsl:template>
+
+  <xsl:template match="trans-title" mode="none">
+    <xsl:text> [</xsl:text>
+    <xsl:apply-templates/>
+    <xsl:text>]. </xsl:text>
+  </xsl:template>
+
+  <xsl:template match="month" mode="none">
+    <xsl:variable name="month" select="."/>
+    <xsl:choose>
+      <xsl:when test="$month='01' or $month='1' ">Jan</xsl:when>
+      <xsl:when test="$month='02' or $month='2' ">Feb</xsl:when>
+      <xsl:when test="$month='03' or $month='3' ">Mar</xsl:when>
+      <xsl:when test="$month='04' or $month='4' ">Apr</xsl:when>
+      <xsl:when test="$month='05' or $month='5' ">May</xsl:when>
+      <xsl:when test="$month='06' or $month='6'">Jun</xsl:when>
+      <xsl:when test="$month='07' or $month='7'">Jul</xsl:when>
+
+      <xsl:when test="$month='08' or $month='8' ">Aug</xsl:when>
+      <xsl:when test="$month='09' or $month='9' ">Sep</xsl:when>
+      <xsl:when test="$month='10' ">Oct</xsl:when>
+      <xsl:when test="$month='11' ">Nov</xsl:when>
+      <xsl:when test="$month='12' ">Dec</xsl:when>
+
+      <xsl:otherwise>
+        <xsl:value-of select="$month"/>
+      </xsl:otherwise>
+    </xsl:choose>
+
+    <xsl:if test="../day">
+      <xsl:text> </xsl:text>
+      <xsl:value-of select="../day"/>
+    </xsl:if>
+
+    <xsl:if test="../year">
+      <xsl:text> </xsl:text>
+      <xsl:value-of select="../year"/>
+    </xsl:if>
+
+  </xsl:template>
+
+  <xsl:template match="day" mode="none"/>
+
+  <xsl:template match="year" mode="none">
+    <!--
+    <xsl:choose>
+      <xsl:when test="../month or ../season or ../access-date">
+        <xsl:apply-templates mode="none"/>
+        <xsl:text> </xsl:text>
+      </xsl:when>
+
+      <xsl:otherwise>
+        <xsl:apply-templates mode="none"/>
+        <xsl:if test="../volume or ../issue">
+          <xsl:text>;</xsl:text>
+        </xsl:if>
+      </xsl:otherwise>
+    </xsl:choose>
+    -->
+  </xsl:template>
+
+  <xsl:template match="access-date" mode="none">
+    <xsl:text> [</xsl:text>
+    <xsl:apply-templates/>
+    <xsl:text>];</xsl:text>
+  </xsl:template>
+
+  <xsl:template match="season" mode="none">
+    <xsl:apply-templates/>
+    <xsl:text>;</xsl:text>
+  </xsl:template>
+
+  <xsl:template match="fpage" mode="none">
+    <xsl:variable name="fpgct" select="count(../fpage)"/>
+    <xsl:variable name="lpgct" select="count(../lpage)"/>
+    <xsl:variable name="hermano" select="name(following-sibling::node())"/>
+    <xsl:choose>
+      <xsl:when test="preceding-sibling::fpage">
+        <xsl:choose>
+          <xsl:when test="following-sibling::fpage">
+            <xsl:text> </xsl:text>
+            <xsl:apply-templates/>
+
+            <xsl:if test="$hermano='lpage'">
+              <xsl:text>&#8211;</xsl:text>
+              <xsl:apply-templates select="following-sibling::lpage[1]" mode="none"/>
+            </xsl:if>
+            <xsl:text>,</xsl:text>
+          </xsl:when>
+          <xsl:otherwise>
+            <xsl:text> </xsl:text>
+            <xsl:apply-templates/>
+            <xsl:if test="$hermano='lpage'">
+              <xsl:text>&#8211;</xsl:text>
+              <xsl:apply-templates select="following-sibling::lpage[1]" mode="none"/>
+            </xsl:if>
+            <xsl:text>.</xsl:text>
+          </xsl:otherwise>
+        </xsl:choose>
+      </xsl:when>
+      <xsl:otherwise>
+        <xsl:choose>
+          <xsl:when test="preceding-sibling::publisher-name">
+            <xsl:choose>
+              <xsl:when test="following-sibling::lpage[1]">
+                <xsl:text>pp. </xsl:text>
+              </xsl:when>
+              <xsl:otherwise>
+                <xsl:text>p. </xsl:text>
+              </xsl:otherwise>
+            </xsl:choose>
+          </xsl:when>
+          <xsl:when test="parent::element-citation[@publication-type='newspaper']">
+            <xsl:choose>
+              <xsl:when test="following-sibling::lpage[1]">
+                <xsl:text>, pp. </xsl:text>
+              </xsl:when>
+              <xsl:otherwise>
+                <xsl:text>, p. </xsl:text>
+              </xsl:otherwise>
+            </xsl:choose>
+          </xsl:when>
+          <xsl:when test="parent::element-citation[@publication-type='conf-proc']">
+            <xsl:choose>
+              <xsl:when test="following-sibling::lpage[1]">
+                <xsl:text>, pp. </xsl:text>
+              </xsl:when>
+              <xsl:otherwise>
+                <xsl:text>, p. </xsl:text>
+              </xsl:otherwise>
+            </xsl:choose>
+          </xsl:when>
+
+          <xsl:otherwise>
+            <xsl:text>: </xsl:text>
+          </xsl:otherwise>
+        </xsl:choose>
+        <xsl:apply-templates/>
+        <xsl:choose>
+          <xsl:when test="$hermano='lpage'">
+            <xsl:text>&#8211;</xsl:text>
+            <xsl:apply-templates select="following-sibling::lpage[1]" mode="write"/>
+            <xsl:choose>
+              <xsl:when test="following-sibling::pub-id[@pub-id-type='doi']">
+                <xsl:text>, </xsl:text>
+              </xsl:when>
+              <xsl:otherwise>
+                <xsl:text>. </xsl:text>
+              </xsl:otherwise>
+            </xsl:choose>
+          </xsl:when>
+          <xsl:when test="$hermano='fpage'">
+            <xsl:text>,</xsl:text>
+          </xsl:when>
+          <xsl:otherwise>
+            <xsl:text>.</xsl:text>
+          </xsl:otherwise>
+        </xsl:choose>
+      </xsl:otherwise>
+    </xsl:choose>
+  </xsl:template>
+
+  <xsl:template match="lpage" mode="none"/>
+
+  <xsl:template match="lpage" mode="write">
+    <xsl:apply-templates/>
+  </xsl:template>
+
+  <xsl:template match="gov" mode="none">
+    <xsl:choose>
+      <xsl:when test="../trans-title">
+        <xsl:apply-templates/>
+      </xsl:when>
+
+      <xsl:otherwise>
+        <xsl:apply-templates/>
+          <xsl:text>. </xsl:text>
+      </xsl:otherwise>
+    </xsl:choose>
+  </xsl:template>
+
+  <xsl:template match="patent" mode="none">
+    <xsl:apply-templates/>
+    <xsl:text>. </xsl:text>
+  </xsl:template>
+
+  <xsl:template match="pub-id[@pub-id-type='doi']" mode="none">
+    <xsl:text>DOI:&#160;</xsl:text>
+      <a href="http://dx.doi.org/{current()}" target="_blank">
+      <xsl:text>http://dx.doi.org/</xsl:text>
+      <xsl:apply-templates/>
+    </a>
+  </xsl:template>
+
+  <xsl:template match="pub-id[@pub-id-type='pmid']" mode="none"> [<a href="http://www.ncbi.nlm.nih.gov/pubmed/{current()}" target="_blank">
+      <xsl:text>PubMed</xsl:text>
+    </a>]
+  </xsl:template>
+
+  <xsl:template match="pub-id" mode="none">
+    <xsl:text> [</xsl:text>
+    <span class="pub-id-type-{@pub-id-type}">
+      <xsl:value-of select="@pub-id-type"/>
+    </span>
+    <xsl:text>: </xsl:text>
+      <xsl:apply-templates/>
+    <xsl:text>]</xsl:text>
+  </xsl:template>
+
+  <xsl:template match="comment" mode="none">
+    <xsl:text> </xsl:text>
+    <xsl:apply-templates/>
+    <xsl:text>.</xsl:text>
+  </xsl:template>
+
+
+  <!-- ============================================================= -->
+  <!--  57. "CITATION-TAG-ENDS"                                      -->
+  <!-- ============================================================= -->
+
+
+  <xsl:template name="citation-tag-ends">
+
+    <xsl:apply-templates select="series" mode="citation"/>
+
+    <!-- If language is not English -->
+    <!-- XX review logic -->
+    <xsl:if test="article-title[@xml:lang!='en']
+               or article-title[@xml:lang!='EN']">
+    </xsl:if>
+
+    <xsl:apply-templates select="comment" mode="citation"/>
+
+    <xsl:apply-templates select="annotation" mode="citation"/>
+
+  </xsl:template>
+
+      <xsl:template name="capitalize">
+    <xsl:param name="str"/>
+    <xsl:value-of
+      select="translate($str,
+                          'abcdefghjiklmnopqrstuvwxyz',
+                          'ABCDEFGHJIKLMNOPQRSTUVWXYZ')"
+    />
+  </xsl:template>
+
+    <!-- START video handling -->
+
+    <xsl:template match="media">
+        <xsl:variable name="data-doi" select="child::object-id[@pub-id-type='doi']/text()"/>
+        <xsl:choose>
+            <xsl:when test="@mimetype = 'video'">
+                <div class="media" data-doi="{$data-doi}">
+                    <xsl:apply-templates select="." mode="testing"/>
+                </div>
+            </xsl:when>
+            <xsl:otherwise>
+                <xsl:apply-templates select="." mode="testing"/>
+            </xsl:otherwise>
+        </xsl:choose>
+    </xsl:template>
+
+    <!-- media caption -->
+    <xsl:template match="media/caption">
+        <div class="media-caption">
+            <span class="media-label">
+                <xsl:value-of select="preceding-sibling::label"/>
+            </span>
+            <xsl:text> </xsl:text>
+
+            <xsl:apply-templates/>
+        </div>
+    </xsl:template>
+
+    <xsl:template match="media/caption/title">
+        <span class="caption-title">
+            <xsl:apply-templates/>
+        </span>
+    </xsl:template>
+
+    <!-- END video handling -->
+
+    <!-- START sub-article -->
+
+    <xsl:template match="sub-article">
+        <xsl:variable name="data-doi" select="child::front-stub/article-id[@pub-id-type='doi']/text()"/>
+        <div data-doi="{$data-doi}">
+            <!-- determine the attribute -->
+            <xsl:attribute name="id">
+                <xsl:if test="@article-type='article-commentary'">
+                    <xsl:text>decision-letter</xsl:text>
+                </xsl:if>
+                <xsl:if test="@article-type='reply'">
+                    <xsl:text>author-response</xsl:text>
+                </xsl:if>
+            </xsl:attribute>
+            <xsl:apply-templates/>
+
+        </div>
+        <div class="panel-separator"></div>
+    </xsl:template>
+
+    <!-- sub-article body -->
+    <xsl:template match="sub-article/body">
+        <div>
+            <xsl:attribute name="class">
+                <xsl:if test="../@article-type='article-commentary'">
+                    <xsl:text>janeway-article-decision-letter</xsl:text>
+                </xsl:if>
+                <xsl:if test="../@article-type='reply'">
+                    <xsl:text>janeway-article-author-response</xsl:text>
+                </xsl:if>
+            </xsl:attribute>
+            <div class="article fulltext-view">
+                <xsl:apply-templates/>
+            </div>
+        </div>
+        <div>
+            <xsl:attribute name="class">
+                <xsl:if test="../@article-type='article-commentary'">
+                    <xsl:text>janeway-article-decision-letter-doi</xsl:text>
+                </xsl:if>
+                <xsl:if test="../@article-type='reply'">
+                    <xsl:text>janeway-article-author-response-doi</xsl:text>
+                </xsl:if>
+            </xsl:attribute>
+            <strong>DOI:</strong>
+            <xsl:text> </xsl:text>
+
+            <xsl:variable name="doino" select="preceding-sibling::*//article-id"/>
+            <a>
+                <xsl:attribute name="href">
+                    <xsl:value-of select="concat('/lookup/doi/', $doino)"/>
+                </xsl:attribute>
+                <xsl:value-of select="concat('http://dx.doi.org/', $doino)"/>
+            </a>
+        </div>
+    </xsl:template>
+
+    <!-- START sub-article author contrib information -->
+
+    <xsl:template match="sub-article//contrib-group">
+        <div class="acta-article-editors">
+            <xsl:apply-templates/>
+        </div>
+    </xsl:template>
+
+    <xsl:template match="sub-article//contrib-group/contrib">
+        <div>
+            <xsl:attribute name="class">
+                <xsl:value-of select="concat('acta-article-decision-reviewing', @contrib-type)"/>
+            </xsl:attribute>
+            <xsl:apply-templates/>
+        </div>
+    </xsl:template>
+
+    <xsl:template match="contrib[@contrib-type='editor']/name/given-names | contrib[@contrib-type='editor']/name/surname">
+        <span class="nlm-given-names">
+            <xsl:value-of select="given-names"/>
+        </span>
+        <xsl:text> </xsl:text>
+        <span class="nlm-surname">
+            <xsl:value-of select="surname"/>
+        </span>
+        <xsl:if test="parent::suffix">
+            <xsl:text> </xsl:text>
+            <span class="nlm-surname">
+                <xsl:value-of select="parent::suffix"/>
+            </span>
+        </xsl:if>
+        <xsl:text>, </xsl:text>
+    </xsl:template>
+
+    <xsl:template match="contrib[@contrib-type='editor']//aff">
+        <xsl:apply-templates select="child::*"/>
+    </xsl:template>
+
+    <xsl:template match="contrib[@contrib-type='editor']//role | contrib[@contrib-type='editor']//institution | contrib[@contrib-type='editor']//country">
+        <span class="nlm-{name()}">
+            <xsl:apply-templates/>
+        </span>
+        <xsl:if test="not(parent::aff) or (parent::aff and following-sibling::*)">
+            <xsl:text>, </xsl:text>
+        </xsl:if>
+    </xsl:template>
+
+    <!-- END sub-article author contrib information -->
+
+    <!-- box text -->
+    <xsl:template match="boxed-text">
+        <xsl:variable name="data-doi" select="child::object-id[@pub-id-type='doi']/text()"/>
+        <xsl:choose>
+            <xsl:when test="$data-doi != ''">
+                <div class="boxed-text">
+                    <xsl:attribute name="data-doi">
+                        <xsl:value-of select="$data-doi"/>
+                    </xsl:attribute>
+                    <xsl:apply-templates select="." mode="testing"/>
+                </div>
+            </xsl:when>
+            <xsl:otherwise>
+                <xsl:apply-templates select="." mode="testing"/>
+            </xsl:otherwise>
+        </xsl:choose>
+    </xsl:template>
+
+    <xsl:template match="boxed-text/label">
+        <span class="boxed-text-label">
+            <xsl:apply-templates/>
+        </span>
+    </xsl:template>
+
+    <xsl:template match="inline-graphic">
+        <xsl:variable name="ig-variant">
+            <xsl:choose>
+                <xsl:when test="//article/@article-type = 'research-article'">
+                    <xsl:value-of select="'research-'"/>
+                </xsl:when>
+                <xsl:otherwise>
+                    <xsl:value-of select="'nonresearch-'"/>
+                </xsl:otherwise>
+            </xsl:choose>
+            <xsl:choose>
+                <xsl:when test="ancestor::boxed-text">
+                    <xsl:value-of select="'box'"/>
+                </xsl:when>
+                <xsl:when test="ancestor::fig">
+                    <xsl:value-of select="'fig'"/>
+                </xsl:when>
+                <xsl:when test="ancestor::table-wrap">
+                    <xsl:value-of select="'table'"/>
+                </xsl:when>
+                <xsl:otherwise>
+                    <xsl:value-of select="'other'"/>
+                </xsl:otherwise>
+            </xsl:choose>
+        </xsl:variable>
+        [inline-graphic-<xsl:value-of select="@xlink:href"/>-<xsl:value-of select="$ig-variant"/>]
+    </xsl:template>
+
+    <xsl:template name="appendices-main-text">
+        <xsl:apply-templates select="//back/app-group/app" mode="testing"/>
+    </xsl:template>
+
+    <xsl:template match="app" mode="testing">
+        <div class="section app">
+            <xsl:if test="@id">
+                <xsl:attribute name="id"><xsl:value-of select="@id"/></xsl:attribute>
+            </xsl:if>
+            <xsl:if test="title">
+                <h3><xsl:value-of select="title"/></h3>
+            </xsl:if>
+            <xsl:apply-templates mode="testing"/>
+        </div>
+    </xsl:template>
+
+    <!-- START - general format -->
+
+    <!-- list elements start-->
+
+    <xsl:template match="list">
+        <xsl:choose>
+            <xsl:when test="@list-type = 'simple' or @list-type = 'bullet'">
+                <ul>
+                    <xsl:attribute name="class">
+                        <xsl:choose>
+                            <xsl:when test="@list-type = 'simple'">
+                                <xsl:value-of select="'list-simple'"/>
+                            </xsl:when>
+                            <xsl:when test="@list-type = 'bullet'">
+                                <xsl:value-of select="'list-unord'"/>
+                            </xsl:when>
+                        </xsl:choose>
+                    </xsl:attribute>
+                    <xsl:apply-templates/>
+                </ul>
+            </xsl:when>
+            <xsl:otherwise>
+                <ol>
+                    <xsl:attribute name="class">
+                        <xsl:choose>
+                            <xsl:when test="@list-type = 'order'">
+                                <xsl:value-of select="'list-ord'"/>
+                            </xsl:when>
+                            <xsl:when test="@list-type = 'roman-lower'">
+                                <xsl:value-of select="'list-romanlower'"/>
+                            </xsl:when>
+                            <xsl:when test="@list-type = 'roman-upper'">
+                                <xsl:value-of select="'list-romanupper'"/>
+                            </xsl:when>
+                            <xsl:when test="@list-type = 'alpha-lower'">
+                                <xsl:value-of select="'list-alphalower'"/>
+                            </xsl:when>
+                            <xsl:when test="@list-type = 'alpha-upper'">
+                                <xsl:value-of select="'list-alphaupper'"/>
+                            </xsl:when>
+                        </xsl:choose>
+                    </xsl:attribute>
+                    <xsl:apply-templates/>
+                </ol>
+            </xsl:otherwise>
+        </xsl:choose>
+    </xsl:template>
+
+    <xsl:template match="list-item">
+        <li>
+            <xsl:apply-templates/>
+        </li>
+    </xsl:template>
+
+    <xsl:template match="bold">
+        <strong>
+            <xsl:apply-templates/>
+        </strong>
+    </xsl:template>
+
+    <xsl:template match="italic">
+        <em>
+            <xsl:apply-templates/>
+        </em>
+    </xsl:template>
+
+    <xsl:template match="underline">
+        <span class="underline">
+            <xsl:apply-templates/>
+        </span>
+    </xsl:template>
+
+    <xsl:template match="monospace">
+        <span class="monospace">
+            <xsl:apply-templates/>
+        </span>
+    </xsl:template>
+
+    <xsl:template match="styled-content">
+        <span class="styled-content">
+            <xsl:if test="@style">
+                <xsl:attribute name="style">
+                    <xsl:value-of select="@style"/>
+                </xsl:attribute>
+            </xsl:if>
+            <xsl:apply-templates/>
+        </span>
+    </xsl:template>
+
+    <xsl:template match="sup">
+        <sup>
+            <xsl:apply-templates/>
+        </sup>
+    </xsl:template>
+
+    <xsl:template match="sub">
+        <sub>
+            <xsl:apply-templates/>
+        </sub>
+    </xsl:template>
+
+    <xsl:template match="break">
+        <br/>
+    </xsl:template>
+
+      <xsl:template match="verse-group">
+
+        <pre>
+          <xsl:apply-templates/>
+        </pre>
+      </xsl:template>
+
+      <xsl:template match="verse-line">
+
+        <xsl:apply-templates/>
+      </xsl:template>
+
+    <xsl:template match="disp-quote">
+        <xsl:text disable-output-escaping="yes">&lt;blockquote class="disp-quote"&gt;</xsl:text>
+            <xsl:apply-templates/>
+        <xsl:text disable-output-escaping="yes">&lt;/blockquote&gt;</xsl:text>
+    </xsl:template>
+
+    <xsl:template match="code">
+        <xsl:choose>
+            <xsl:when test="@xml:space = 'preserve'">
+                <pre>
+                    <code>
+                        <xsl:apply-templates/>
+                    </code>
+                </pre>
+            </xsl:when>
+            <xsl:otherwise>
+                <code>
+                    <xsl:apply-templates/>
+                </code>
+            </xsl:otherwise>
+        </xsl:choose>
+    </xsl:template>
+
+    <!-- END - general format -->
+
+    <xsl:template match="sub-article//title-group | sub-article/front-stub | fn-group[@content-type='competing-interest']/fn/p | //history//*[@publication-type='journal']/article-title">
+        <xsl:apply-templates/>
+    </xsl:template>
+
+    <xsl:template match="caption | table-wrap/table | table-wrap-foot | fn | bold | italic | underline | monospace | styled-content | sub | sup | sec/title | ext-link | app/title | disp-formula | inline-formula | list | list-item | disp-quote | code" mode="testing">
+        <xsl:apply-templates select="."/>
+    </xsl:template>
+
+    <!-- nodes to remove -->
+    <xsl:template match="aff/label"/>
+    <xsl:template match="fn/label"/>
+    <xsl:template match="disp-formula/label"/>
+    <xsl:template match="app/title"/>
+    <xsl:template match="fn-group[@content-type='competing-interest']/title"/>
+    <xsl:template match="permissions/copyright-year | permissions/copyright-holder"/>
+    <xsl:template match="fn-group[@content-type='author-contribution']/title"/>
+    <xsl:template match="author-notes/fn[@fn-type='con']/label"/>
+    <xsl:template match="author-notes/fn[@fn-type='other']/label"/>
+    <xsl:template match="author-notes/corresp/label"/>
+    <xsl:template match="abstract/title"/>
+    <xsl:template match="ref/label"/>
+    <xsl:template match="fig/graphic"/>
+    <xsl:template match="fig-group//object-id | fig-group//graphic | fig//label"/>
+    <xsl:template match="ack/title"/>
+    <xsl:template match="ref-list/title"/>
+    <xsl:template match="ref//year | ref//article-title | ref//fpage | ref//volume | ref//source | ref//pub-id | ref//lpage | ref//comment | ref//supplement | ref//person-group[@person-group-type='editor'] | ref//edition | ref//publisher-loc | ref//publisher-name | ref//ext-link"/>
+    <xsl:template match="person-group[@person-group-type='author']"/>
+    <xsl:template match="media/label"/>
+    <xsl:template match="sub-article//article-title"/>
+    <xsl:template match="sub-article//article-id"/>
+    <xsl:template match="object-id | table-wrap/label"/>
+    <xsl:template match="funding-group//institution-wrap/institution-id"/>
+    <xsl:template match="table-wrap/graphic"/>
+    <xsl:template match="author-notes/fn[@fn-type='present-address']/label"/>
+    <xsl:template match="author-notes/fn[@fn-type='deceased']/label"/>
+
+    <xsl:template name="camel-case-word">
+        <xsl:param name="text"/>
+        <xsl:value-of select="translate(substring($text, 1, 1), $smallcase, $uppercase)" /><xsl:value-of select="translate(substring($text, 2, string-length($text)-1), $uppercase, $smallcase)" />
+    </xsl:template>
+
+    <xsl:template name="month-long">
+        <xsl:param name="month"/>
+        <xsl:variable name="month-int" select="number(month)"/>
+        <xsl:choose>
+            <xsl:when test="$month-int = 1">
+                <xsl:value-of select="'January'"/>
+            </xsl:when>
+            <xsl:when test="$month-int = 2">
+                <xsl:value-of select="'February'"/>
+            </xsl:when>
+            <xsl:when test="$month-int = 3">
+                <xsl:value-of select="'March'"/>
+            </xsl:when>
+            <xsl:when test="$month-int = 4">
+                <xsl:value-of select="'April'"/>
+            </xsl:when>
+            <xsl:when test="$month-int = 5">
+                <xsl:value-of select="'May'"/>
+            </xsl:when>
+            <xsl:when test="$month-int = 6">
+                <xsl:value-of select="'June'"/>
+            </xsl:when>
+            <xsl:when test="$month-int = 7">
+                <xsl:value-of select="'July'"/>
+            </xsl:when>
+            <xsl:when test="$month-int = 8">
+                <xsl:value-of select="'August'"/>
+            </xsl:when>
+            <xsl:when test="$month-int = 9">
+                <xsl:value-of select="'September'"/>
+            </xsl:when>
+            <xsl:when test="$month-int = 10">
+                <xsl:value-of select="'October'"/>
+            </xsl:when>
+            <xsl:when test="$month-int = 11">
+                <xsl:value-of select="'November'"/>
+            </xsl:when>
+            <xsl:when test="$month-int = 12">
+                <xsl:value-of select="'December'"/>
+            </xsl:when>
+        </xsl:choose>
+    </xsl:template>
+
+    <xsl:template name="citation">
+        <xsl:variable name="year"><xsl:call-template name="year"/></xsl:variable>
+        <xsl:variable name="citationid"><xsl:call-template name="citationid"/></xsl:variable>
+        <xsl:value-of select="concat(//journal-meta/journal-title-group/journal-title, ' ', $year, ';', $citationid)"/>
+    </xsl:template>
+
+    <xsl:template name="year">
+        <xsl:choose>
+            <xsl:when test="//article-meta/pub-date[@date-type='pub']/year">
+                <xsl:value-of select="//article-meta/pub-date[@date-type='pub']/year"/>
+            </xsl:when>
+            <xsl:otherwise>
+                <xsl:value-of select="//article-meta/permissions/copyright-year"/>
+            </xsl:otherwise>
+        </xsl:choose>
+    </xsl:template>
+
+    <xsl:template name="volume">
+        <xsl:variable name="value">
+            <xsl:choose>
+                <xsl:when test="//article-meta/volume">
+                    <xsl:value-of select="//article-meta/volume"/>
+                </xsl:when>
+                <xsl:otherwise>
+                    <xsl:variable name="year"><call-template name="year"/></xsl:variable>
+                    <xsl:value-of select="$year - 2011"/>
+                </xsl:otherwise>
+            </xsl:choose>
+        </xsl:variable>
+        <xsl:value-of select="$value"/>
+    </xsl:template>
+
+    <xsl:template name="citationid">
+        <xsl:variable name="volume"><xsl:call-template name="volume"/></xsl:variable>
+        <xsl:choose>
+            <xsl:when test="//article-meta/pub-date[@pub-type='collection']/year">
+                <xsl:value-of select="concat($volume, ':', //article-meta/elocation-id)"/>
+            </xsl:when>
+            <xsl:otherwise>
+                <xsl:value-of select="//article-meta/article-id[@pub-id-type='doi']"/>
+            </xsl:otherwise>
+        </xsl:choose>
+    </xsl:template>
+
+  <!-- ============================================================= -->
+  <!--  TEI                                      -->
+  <!-- ============================================================= -->
+
+
+<xsl:template match="tei:body/tei:head"/>
+
+  <xsl:template match="tei:teiHeader">
+      <xsl:apply-templates select="tei:fileDesc" mode="pagehead"/>
+  </xsl:template>
+
+  <xsl:template mode="pagehead" match="tei:fileDesc">
+    <xsl:apply-templates select="tei:titleStmt" mode="pagehead"/>
+  </xsl:template>
+
+  <xsl:template match="tei:titleStmt" mode="pagehead">
+
+  </xsl:template>
+
+
+
+  <xsl:template match="tei:body">
+    <div class="article-body">
+    <xsl:apply-templates/>
+
+    <xsl:call-template name="ctpl_figure"/>
+
+    <xsl:call-template name="ctpl_footnotes"/>
+    </div>
+
+  </xsl:template>
+
+  <!--   DIVISIONS     -->
+  <xsl:template match="tei:div">
+    <xsl:choose>
+      <!--Contact Details Box -->
+      <!-- THIS IS WRONG, DOESN'T WORK IN HTML -->
+      <xsl:when test="@type='box'">
+        <address>
+          <xsl:apply-templates/>
+        </address>
+      </xsl:when>
+      <!--   Default  -->
+      <xsl:otherwise>
+        <!-- Creates anchor if there is @xml:id -->
+        <xsl:if test="@xml:id">
+          <a>
+            <xsl:attribute name="id">
+              <xsl:value-of select="@xml:id"/>
+            </xsl:attribute>
+            <xsl:text>&#160;</xsl:text>
+          </a>
+        </xsl:if>
+         <div>
+          <xsl:apply-templates/>
+        </div>
+      </xsl:otherwise>
+    </xsl:choose>
+    </xsl:template>
+  <!--   HEADINGS     -->
+  <xsl:template match="tei:TEI/*/*/tei:div/tei:head">
+    <xsl:if test="parent::tei:div/@n"><h2 class="center"><xsl:value-of select="parent::tei:div/@n"/><xsl:text> </xsl:text></h2></xsl:if>
+    <h2 id="{generate-id()}" class="center">
+      <xsl:apply-templates/>
+    </h2>
+  </xsl:template>
+  <xsl:template match="tei:TEI/*/*/tei:div/tei:div/tei:head">
+
+    <h3 id="{generate-id()}"><xsl:if test="parent::tei:div/@n"><xsl:value-of select="parent::tei:div/@n"/><xsl:text> </xsl:text></xsl:if>
+      <xsl:apply-templates/>
+    </h3>
+  </xsl:template>
+  <xsl:template match="tei:TEI/*/*/tei:div/tei:div/tei:div/tei:head">
+    <h4 id="{generate-id()}">
+      <xsl:apply-templates/>
+    </h4>
+  </xsl:template>
+  <xsl:template match="tei:TEI/*/*/tei:div/tei:div/tei:div/tei:div/tei:head">
+    <h5 id="{generate-id()}">
+      <xsl:apply-templates/>
+    </h5>
+  </xsl:template>
+  <xsl:template match="tei:TEI/*/*/tei:div/tei:div/tei:div/tei:div/tei:div/tei:head">
+    <h6 id="{generate-id()}">
+      <xsl:apply-templates/>
+    </h6>
+  </xsl:template>
+  <xsl:template match="tei:TEI/*/*/tei:div/tei:div/tei:div/tei:div/tei:div/tei:div/tei:head">
+    <h6 id="{generate-id()}">
+      <xsl:apply-templates/>
+    </h6>
+  </xsl:template>
+  <!--   TOC     -->
+  <xsl:template match="tei:body/tei:head" mode="toc">
+    <xsl:apply-templates/>
+  </xsl:template>
+  <xsl:template match="tei:note" mode="toc"> </xsl:template>
+  <xsl:template match="tei:term" mode="toc"> </xsl:template>
+  <xsl:template match="tei:hi" mode="toc">
+    <xsl:apply-templates/>
+  </xsl:template>
+  <!--   TOC FOR FRONT AND BACK TOO?     -->
+  <xsl:template match="tei:front/tei:head" mode="toc">
+    <xsl:apply-templates/>
+  </xsl:template>
+  <xsl:template match="tei:back/tei:head" mode="toc">
+    <xsl:apply-templates/>
+  </xsl:template>
+  <!--   SUBMENU EXTRAS     -->
+  <xsl:template match="tei:head" mode="submenu">
+    <xsl:apply-templates mode="submenu"/>
+  </xsl:template>
+  <xsl:template match="tei:note" mode="submenu"> </xsl:template>
+  <xsl:template match="tei:hi" mode="submenu">
+    <xsl:apply-templates/>
+  </xsl:template>
+  <!--   BLOCK LEVEL     -->
+  <!-- Creates anchor if there is @xml:id -->
+  <xsl:template name="a-id">
+    <xsl:if test="@xml:id">
+      <xsl:attribute name="id">
+        <xsl:value-of select="@xml:id"/>
+      </xsl:attribute>
+    </xsl:if>
+  </xsl:template>
+  <!--   PARAS     -->
+
+  <xsl:template name="p-num">
+    <p class="center"><xsl:value-of select="concat('[',count(preceding-sibling::tei:p) +1,']')"/></p>
+   </xsl:template>
+
+
+  <xsl:template match="tei:p">
+    <xsl:if test="not(ancestor::tei:list[@type='gallery-list']) and not(ancestor::tei:figure)">
+            <xsl:call-template name="p-num" />
+     </xsl:if>
+      <p>
+          <xsl:call-template name="a-id"/>
+
+          <xsl:apply-templates/>
+        </p>
+
+  </xsl:template>
+  <!--   LISTS     -->
+
+  <xsl:template name="list-head">
+    <xsl:if test="tei:head">
+      <h3>
+        <xsl:apply-templates select="tei:head"/>
+      </h3>
+    </xsl:if>
+  </xsl:template>
+
+  <xsl:template name="list-models">
+    <!-- Basic list formatting starts -->
+
+        <xsl:call-template name="list-head"/>
+        <ul>
+          <xsl:call-template name="a-id"/>
+          <xsl:apply-templates select="*[not(local-name()='head')]"/>
+        </ul>
+
+    <!-- Basic list formatting ends -->
+  </xsl:template>
+  <xsl:template match="tei:list">
+    <xsl:choose>
+
+      <!-- CASE: Full sized images in a list -->
+      <xsl:when test="@type='gallery-list'">
+        <div id="gallery" class="content" style="display: block">
+          <div id="controls" class="controls"><xsl:text> </xsl:text></div>
+          <div id="caption" class="embox"><xsl:text> </xsl:text></div>
+          <div id="loading" class="loader"><xsl:text> </xsl:text></div>
+          <div id="slideshow" class="slideshow"><xsl:text> </xsl:text></div>
+        </div>
+
+
+        <div id="thumbs">
+          <ul class="thumbs noscript">
+          <xsl:apply-templates/>
+          </ul>
+
+        </div>
+      </xsl:when>
+      <xsl:when test="@type='gloss'">
+        <dl>
+          <xsl:call-template name="a-id"/>
+          <xsl:apply-templates/>
+        </dl>
+      </xsl:when>
+      <xsl:when test="@type='special'">
+        <xsl:if test="tei:head">
+          <h2>
+            <xsl:apply-templates select="tei:head"/>
+          </h2>
+        </xsl:if>
+        <div >
+          <div >
+            <dl>
+              <xsl:call-template name="a-id"/>
+              <xsl:apply-templates select="tei:item"/>
+            </dl>
+          </div>
+        </div>
+      </xsl:when>
+
+    </xsl:choose>
+  </xsl:template>
+
+  <xsl:template match="tei:item">
+    <xsl:choose>
+      <!-- Figure in lists -->
+      <!-- CASE 1: Full sized figures in a grid -->
+      <xsl:when test="../@type='figure-full'">
+        <!--<xsl:apply-templates/>-->
+      </xsl:when>
+      <!-- CASE 2: Thumbnail figures in a grid -->
+      <xsl:when test="../@type='figure-thumb'">
+        <xsl:apply-templates/>
+      </xsl:when>
+      <!-- CASE: Full sized images in a list -->
+      <xsl:when test="../@type='gallery-list'">
+        <li>
+          <xsl:apply-templates select="tei:figure/tei:graphic" mode="ojs-gallery"/>
+          <div class="caption">
+
+            <div class="download">
+              <a href="/jms/public/journals/1/{tei:figure/tei:graphic/@xml:id}_orig.jpg" title="After viewing the original image, press the browser back button to return to this gallery.">View Original Image</a>
+            </div>
+
+            <div class="image-title">Fig. <xsl:value-of select="tei:figure/@n"/></div>
+            <div class="image-desc">
+         <xsl:if test="tei:figure/tei:head">
+           <xsl:apply-templates select="tei:figure/tei:head" mode="ojs-gallery"/>
+         </xsl:if>
+        <xsl:if test="tei:figure/tei:p">
+            <xsl:apply-templates select="tei:figure/tei:p"/>
+
+        </xsl:if>
+            </div>
+        </div>
+        </li>
+      </xsl:when>
+      <!--  CASE 2: Glossary items -->
+      <xsl:when test="../@type='gloss'">
+        <!-- item HERE -->
+        <dt>
+
+          <xsl:apply-templates mode="glossary" select="preceding-sibling::tei:label[1]"/>
+        </dt>
+        <!-- label HERE -->
+        <dd>
+
+          <xsl:apply-templates/>
+        </dd>
+      </xsl:when>
+      <xsl:when test="../@type='special'">
+        <dt>
+
+          <xsl:apply-templates mode="glossary" select="preceding-sibling::tei:label[1]"/>
+        </dt>
+        <xsl:for-each select="tei:label/following-sibling::*">
+          <dd>
+
+            <xsl:apply-templates select="."/>
+          </dd>
+        </xsl:for-each>
+      </xsl:when>
+      <!--  CASE 3: Items with their own numbers -->
+      <xsl:when test="@n">
+        <li>
+          <xsl:apply-templates select="@n"/>
+          <xsl:text>. </xsl:text>
+          <xsl:apply-templates/>
+        </li>
+      </xsl:when>
+      <!--  CASE 4: All other list items -->
+      <xsl:otherwise>
+        <li>
+          <xsl:apply-templates/>
+        </li>
+      </xsl:otherwise>
+    </xsl:choose>
+  </xsl:template>
+
+  <xsl:template match="tei:head" mode="ojs-gallery">
+   <xsl:apply-templates/>
+  </xsl:template>
+
+  <xsl:template match="tei:graphic" mode="ojs-gallery">
+    <xsl:variable name="thisGraphicCaption">
+      <xsl:value-of select="normalize-space(concat('Fig. ',../../tei:figure/@n,' ', ../tei:head))"/>
+    </xsl:variable>
+
+    <a class="thumb" href="/jms/public/journals/1/{@xml:id}_full.jpg" title="{normalize-space(../tei:head)}">
+    <img src="/jms/public/journals/1/{../tei:graphic/@xml:id}_thumb.jpg" alt="{$thisGraphicCaption}" />
+   </a>
+
+  </xsl:template>
+  <xsl:template match="tei:label" mode="glossary">
+    <xsl:apply-templates/>
+  </xsl:template>
+  <xsl:template match="tei:label">
+    <strong>
+      <xsl:apply-templates/>
+    </strong>
+    <xsl:text>: </xsl:text>
+  </xsl:template>
+
+
+  <!-- LINE Group -->
+
+  <xsl:template match="tei:lg">
+    <blockquote>
+      <xsl:attribute name="class">
+        <xsl:choose>
+          <xsl:when test="@rend='right'">
+            <xsl:text>lg right</xsl:text>
+          </xsl:when>
+          <xsl:when test="@rend='center'">
+            <xsl:text>lg center</xsl:text>
+          </xsl:when>
+          <xsl:when test="starts-with(@rend,'indent(')">
+            <xsl:text>indent</xsl:text>
+            <xsl:value-of
+              select="concat(substring-before(substring-after(@rend,'('),')'),'em')"
+            />
+          </xsl:when>
+          <xsl:otherwise>
+            <xsl:text>lg left</xsl:text>
+          </xsl:otherwise>
+        </xsl:choose>
+      </xsl:attribute>
+      <xsl:apply-templates/>
+    </blockquote>
+  </xsl:template>
+
+  <xsl:template match="tei:lg/tei:l">
+    <span>
+      <xsl:if test="@rend">
+      <xsl:attribute name="class">
+        <xsl:choose>
+          <xsl:when test="@rend='right'">
+            <xsl:text>right</xsl:text>
+          </xsl:when>
+          <xsl:when test="@rend='center'">
+            <xsl:text>center</xsl:text>
+          </xsl:when>
+          <xsl:when test="@rend='left'">
+            <xsl:text>left</xsl:text>
+          </xsl:when>
+          <xsl:otherwise>
+            <xsl:text>left</xsl:text>
+          </xsl:otherwise>
+        </xsl:choose>
+      </xsl:attribute>
+      </xsl:if>
+      <xsl:apply-templates/>
+    </span>
+  </xsl:template>
+
+  <!--   TABLE    -->
+  <xsl:template match="tei:table">
+
+        <xsl:call-template name="table-simpleDisplay"/>
+
+  </xsl:template>
+  <!--   ROW   -->
+  <xsl:template match="tei:row">
+    <!-- Parameters passed through -->
+    <xsl:param name="number-of-rows"/>
+    <xsl:param name="number-of-cells"/>
+
+        <xsl:call-template name="row-simpleDisplay"> </xsl:call-template>
+
+  </xsl:template>
+  <!--   CELL   -->
+  <xsl:template match="tei:cell">
+    <!-- Parameters passed through -->
+    <xsl:param name="number-of-rows"/>
+    <xsl:param name="number-of-cells"/>
+    <xsl:param name="context-row"/>
+    <xsl:call-template name="cell-simpleDisplay"/>
+    </xsl:template>
+  <!-- TEMPLATES FOR SHADING AND ROW NUMBERS -->
+  <!-- Template for alternate shading -->
+  <xsl:template name="odd-even">
+    <xsl:choose>
+      <xsl:when test="../@type='gloss'">
+        <xsl:choose>
+          <xsl:when test="count(preceding-sibling::tei:item) mod 2 = 0"> z01</xsl:when>
+          <xsl:otherwise>
+            <xsl:text> z02</xsl:text>
+          </xsl:otherwise>
+        </xsl:choose>
+      </xsl:when>
+      <xsl:when test="../@type='special'">
+        <xsl:choose>
+          <xsl:when test="count(parent::tei:item/preceding-sibling::*) mod 2 = 0"> z01</xsl:when>
+          <xsl:otherwise>
+            <xsl:text> z02</xsl:text>
+          </xsl:otherwise>
+        </xsl:choose>
+      </xsl:when>
+      <xsl:otherwise>
+        <xsl:choose>
+          <xsl:when test="count(preceding-sibling::tei:row) mod 2 = 0"> z01</xsl:when>
+          <xsl:otherwise>
+            <xsl:text> z02</xsl:text>
+          </xsl:otherwise>
+        </xsl:choose>
+      </xsl:otherwise>
+    </xsl:choose>
+  </xsl:template>
+  <!-- Template for counting rows -->
+  <xsl:template name="r-num">
+    <xsl:choose>
+      <xsl:when test="../@type='gloss' or ../@type='special'">
+        <xsl:variable name="count-item">
+          <xsl:number count="tei:item" format="01" level="single"/>
+        </xsl:variable>
+        <xsl:text>r</xsl:text>
+        <xsl:value-of select="$count-item"/>
+      </xsl:when>
+      <xsl:otherwise>
+        <xsl:choose>
+          <xsl:when test="not(following-sibling::tei:row)">
+            <xsl:text>x02</xsl:text>
+          </xsl:when>
+          <xsl:otherwise>
+            <xsl:text>r</xsl:text>
+            <xsl:number count="tei:row" format="01" level="single"/>
+          </xsl:otherwise>
+        </xsl:choose>
+      </xsl:otherwise>
+    </xsl:choose>
+  </xsl:template>
+  <!-- Template for counting cells -->
+  <xsl:template name="c-num">
+    <xsl:choose>
+      <xsl:when test="not(following-sibling::tei:cell)">
+        <xsl:text>x01</xsl:text>
+      </xsl:when>
+
+      <xsl:otherwise>
+        <xsl:text>c</xsl:text>
+        <xsl:number count="tei:cell" format="01" level="single"/>
+      </xsl:otherwise>
+
+    </xsl:choose>
+  </xsl:template>
+  <!-- Template for Table heads and captions -->
+  <xsl:template name="tableHead">
+    <xsl:attribute name="title">
+      <xsl:value-of select="tei:head"/>
+    </xsl:attribute>
+    <caption>
+      <xsl:value-of select="tei:head"/>
+    </caption>
+  </xsl:template>
+  <xsl:template name="thScope">
+    <xsl:attribute name="scope">
+      <xsl:choose>
+        <xsl:when test="../@role='label'">
+          <xsl:text>col</xsl:text>
+        </xsl:when>
+        <xsl:otherwise>
+          <xsl:text>row</xsl:text>
+        </xsl:otherwise>
+      </xsl:choose>
+    </xsl:attribute>
+  </xsl:template>
+
+  <!-- Test to prevent endless looping -->
+  <xsl:template name="consistency-test">
+    <xsl:param name="number-of-cells"/>
+    <xsl:for-each select="tei:row[position()>1]">
+      <xsl:variable name="cur-cell-count" select="count(tei:cell) + sum(tei:cell/@cols) -
+        count(tei:cell/@cols)"/>
+      <xsl:if test="$cur-cell-count > $number-of-cells">
+        <xsl:text>1</xsl:text>
+      </xsl:if>
+    </xsl:for-each>
+  </xsl:template>
+  <xsl:template name="table-complexDisplay">
+    <!-- Number of rows in the table. -->
+    <xsl:variable name="number-of-rows" select="count(tei:row)"/>
+    <!-- Number of columns in a row. -->
+    <xsl:variable name="number-of-cells" select="count(tei:row[position() = 1]/tei:cell) +
+      sum(tei:row[position() = 1]/tei:cell/@cols) - count(tei:row[position() = 1]/tei:cell/@cols)"/>
+    <!-- To prevent extra cells causing the process to break -->
+    <xsl:variable name="error">
+      <xsl:call-template name="consistency-test">
+        <xsl:with-param name="number-of-cells" select="$number-of-cells"/>
+      </xsl:call-template>
+    </xsl:variable>
+    <xsl:choose>
+      <!-- Test to prevent endless looping -->
+      <xsl:when test="contains($error, '1')">
+        <h3>Error converting table. Please check encoding for extra cells or missing colspans.</h3>
+      </xsl:when>
+      <!-- Output -->
+      <xsl:otherwise>
+        <div>
+          <xsl:call-template name="a-id"/>
+          <div>
+            <table>
+              <xsl:if test="string(tei:head)">
+                <xsl:call-template name="tableHead"/>
+              </xsl:if>
+              <xsl:if test="tei:row[@role='label']">
+                <thead>
+                  <xsl:apply-templates select="tei:row[@role='label']">
+                    <xsl:with-param name="number-of-rows" select="$number-of-rows"/>
+                    <xsl:with-param name="number-of-cells" select="$number-of-cells"/>
+                  </xsl:apply-templates>
+                </thead>
+              </xsl:if>
+              <tbody>
+                <xsl:apply-templates select="tei:row[not(@role='label')]">
+                  <xsl:with-param name="number-of-rows" select="$number-of-rows"/>
+                  <xsl:with-param name="number-of-cells" select="$number-of-cells"/>
+                </xsl:apply-templates>
+              </tbody>
+            </table>
+          </div>
+        </div>
+      </xsl:otherwise>
+    </xsl:choose>
+  </xsl:template>
+  <xsl:template name="row-complexDisplay">
+    <!-- Parameters passed through -->
+    <xsl:param name="number-of-rows"/>
+    <xsl:param name="number-of-cells"/>
+
+    <tr>
+
+      <xsl:apply-templates>
+        <xsl:with-param name="number-of-rows" select="$number-of-rows"/>
+        <xsl:with-param name="number-of-cells" select="$number-of-cells"/>
+        <xsl:with-param name="context-row" select="count(preceding-sibling::tei:row) + 1"/>
+      </xsl:apply-templates>
+    </tr>
+  </xsl:template>
+  <xsl:template name="cell-complexDisplay">
+    <!-- Parameters passed through -->
+    <xsl:param name="number-of-rows"/>
+    <xsl:param name="number-of-cells"/>
+    <xsl:param name="context-row"/>
+    <xsl:choose>
+      <!-- Heading cells -->
+      <xsl:when test="@role='label'">
+        <th>
+          <xsl:call-template name="cell-att">
+            <xsl:with-param name="number-of-rows" select="$number-of-rows"/>
+            <xsl:with-param name="number-of-cells" select="$number-of-cells"/>
+            <xsl:with-param name="context-row" select="$context-row"/>
+          </xsl:call-template>
+          <xsl:apply-templates/>
+        </th>
+      </xsl:when>
+      <!-- Data cells -->
+      <xsl:otherwise>
+        <td>
+          <xsl:call-template name="cell-att">
+            <xsl:with-param name="number-of-rows" select="$number-of-rows"/>
+            <xsl:with-param name="number-of-cells" select="$number-of-cells"/>
+            <xsl:with-param name="context-row" select="$context-row"/>
+          </xsl:call-template>
+          <xsl:apply-templates/>
+        </td>
+      </xsl:otherwise>
+    </xsl:choose>
+  </xsl:template>
+  <!--  TABLE: simpleDisplay model  -->
+  <xsl:template name="table-simpleDisplay">
+    <div >
+      <xsl:call-template name="a-id"/>
+      <!-- Type only changes if a project needs different formatting-->
+      <div>
+        <table>
+          <xsl:if test="string(tei:head)">
+            <xsl:call-template name="tableHead"/>
+          </xsl:if>
+          <xsl:if test="tei:row[@role='label']">
+            <thead>
+              <xsl:apply-templates select="tei:row[@role='label']"/>
+            </thead>
+          </xsl:if>
+          <tbody>
+            <xsl:apply-templates select="tei:row[@role='data' or not(@role)]"/>
+          </tbody>
+        </table>
+      </div>
+    </div>
+  </xsl:template>
+  <xsl:template name="row-simpleDisplay">
+    <!-- Variable for alternate shading -->
+    <xsl:variable name="oddeven">
+      <xsl:call-template name="odd-even"/>
+    </xsl:variable>
+    <!-- Variable for counting rows -->
+    <xsl:variable name="r-num">
+      <xsl:call-template name="r-num"/>
+    </xsl:variable>
+    <tr>
+
+      <xsl:apply-templates/>
+    </tr>
+  </xsl:template>
+  <xsl:template name="cell-simpleDisplay">
+    <!-- Variable for counting cells -->
+    <xsl:variable name="c-num">
+      <xsl:call-template name="c-num"/>
+    </xsl:variable>
+    <xsl:choose>
+      <!-- Heading cells -->
+      <xsl:when test="@role='label'">
+        <th>
+
+          <xsl:call-template name="thScope"/>
+          <xsl:apply-templates/>
+        </th>
+      </xsl:when>
+      <!-- Data cells -->
+      <xsl:otherwise>
+        <td>
+
+          <xsl:apply-templates/>
+        </td>
+      </xsl:otherwise>
+    </xsl:choose>
+  </xsl:template>
+  <!-- COMPLEX TABLE: complexDisplay cell attribute template -->
+  <xsl:template name="cell-att">
+    <xsl:param name="number-of-rows"/>
+    <xsl:param name="number-of-cells"/>
+    <xsl:param name="context-row"/>
+    <!-- Context cell position -->
+    <xsl:variable name="con-cell-position" select="count(preceding-sibling::tei:cell)  +
+      sum(preceding-sibling::tei:cell/@cols) - count(preceding-sibling::tei:cell/@cols) + 1"/>
+    <xsl:variable name="updated-position">
+      <xsl:call-template name="update-position">
+        <xsl:with-param name="number-of-rows" select="$number-of-rows"/>
+        <xsl:with-param name="number-of-cells" select="$number-of-cells"/>
+        <xsl:with-param name="context-row" select="$context-row"/>
+        <xsl:with-param name="con-cell" select="$con-cell-position"/>
+        <!-- Cell position -->
+        <xsl:with-param name="cell" select="1"/>
+        <!-- Row position -->
+        <xsl:with-param name="row" select="1"/>
+        <!-- Total number of cells in the table -->
+        <xsl:with-param name="count" select="count(ancestor::tei:table//tei:cell)"/>
+        <xsl:with-param name="pos" select="$con-cell-position"/>
+      </xsl:call-template>
+    </xsl:variable>
+    <!-- Output value of the column position -->
+    <xsl:variable name="col-position">
+      <xsl:choose>
+        <!-- Test for last cell -->
+        <!-- No spanning cell -->
+        <xsl:when test="$updated-position = $number-of-cells">
+          <xsl:text>x01</xsl:text>
+        </xsl:when>
+        <!-- Colspan on self -->
+        <xsl:when test="$updated-position +@cols - 1 = $number-of-cells">
+          <xsl:text>x01</xsl:text>
+        </xsl:when>
+        <!-- Normal numbering -->
+        <xsl:otherwise>
+          <xsl:text>c</xsl:text>
+          <xsl:number format="01" value="$updated-position"/>
+        </xsl:otherwise>
+      </xsl:choose>
+    </xsl:variable>
+
+    <!-- rowspan and colspan attributes -->
+    <xsl:if test="string(@rows) and not(@rows='1')">
+      <xsl:attribute name="rowspan">
+        <xsl:value-of select="@rows"/>
+      </xsl:attribute>
+    </xsl:if>
+    <xsl:if test="string(@cols) and not(@cols='1')">
+      <xsl:attribute name="colspan">
+        <xsl:value-of select="@cols"/>
+      </xsl:attribute>
+    </xsl:if>
+  </xsl:template>
+  <!--
+        Recursive template to calculate the position of cells in the table according to the previous cells.
+        The new position of the cell depends on the rowspans and colspans of the sibling cells and the cells in the
+        previous rows.
+    -->
+  <xsl:template name="update-position">
+    <xsl:param name="number-of-rows"/>
+    <xsl:param name="number-of-cells"/>
+    <xsl:param name="context-row"/>
+    <xsl:param name="con-cell"/>
+    <xsl:param name="cell"/>
+    <xsl:param name="row"/>
+    <xsl:param name="count"/>
+    <xsl:param name="pos"/>
+    <xsl:choose>
+      <!-- Stop condition -->
+      <xsl:when test="$count > 0">
+        <!-- Update the count -->
+        <xsl:variable name="new-count">
+          <xsl:choose>
+            <xsl:when test="ancestor::tei:table/tei:row[position() = $row]/tei:cell[position() =
+              $cell]">
+              <xsl:value-of select="$count - 1"/>
+            </xsl:when>
+            <xsl:otherwise>
+              <xsl:value-of select="$count"/>
+            </xsl:otherwise>
+          </xsl:choose>
+        </xsl:variable>
+        <xsl:variable name="new-pos">
+          <xsl:choose>
+            <xsl:when test="ancestor::tei:table/tei:row[position() = $row and $context-row >
+              position()]/tei:cell[position() = $cell and @rows]">
+              <!-- Cases where preceding-siblings of the cell being tested have colspan -->
+              <xsl:variable name="pre-cols" select="sum(ancestor::tei:table/tei:row[position() =
+                $row]/tei:cell[position() = $cell]/preceding-sibling::tei:cell[$cell >
+                position()]/@cols)"/>
+              <!--
+                The position of the context cell is updated if there are rowspans in previous cells of the previous rows and the
+                column spans until the context cell position.
+              -->
+              <xsl:choose>
+                <xsl:when test="$pos >= $cell + $pre-cols and $row +
+                  ancestor::tei:table/tei:row[position() = $row]/tei:cell[position() = $cell]/@rows
+                  - 1 >= $context-row">
+                  <!--
+                    Creates the value that is added to the context cell position. Where there are colspans, it adds the value of the colspan,
+                    otherwise it just increases the value of the context cell by one.
+                  -->
+                  <xsl:variable name="step">
+                    <xsl:choose>
+                      <xsl:when test="ancestor::tei:table/tei:row[position() =
+                        $row]/tei:cell[position() = $cell and @cols]">
+                        <xsl:value-of select="ancestor::tei:table/tei:row[position() =
+                          $row]/tei:cell[position() = $cell]/@cols"/>
+                      </xsl:when>
+                      <xsl:otherwise>1</xsl:otherwise>
+                    </xsl:choose>
+                  </xsl:variable>
+                  <xsl:value-of select="$pos + $step"/>
+                </xsl:when>
+                <xsl:otherwise>
+                  <xsl:value-of select="$pos"/>
+                </xsl:otherwise>
+              </xsl:choose>
+            </xsl:when>
+            <xsl:otherwise>
+              <xsl:value-of select="$pos"/>
+            </xsl:otherwise>
+          </xsl:choose>
+        </xsl:variable>
+        <!-- Position of the new cell being tested -->
+        <xsl:variable name="new-cell">
+          <xsl:choose>
+            <xsl:when test="$number-of-cells > $cell">
+              <xsl:value-of select="$cell + 1"/>
+            </xsl:when>
+            <xsl:otherwise>1</xsl:otherwise>
+          </xsl:choose>
+        </xsl:variable>
+        <!-- Checks if the row position needs to be incremented -->
+        <xsl:variable name="new-row">
+          <xsl:choose>
+            <xsl:when test="$cell = $number-of-cells">
+              <xsl:value-of select="$row + 1"/>
+            </xsl:when>
+            <xsl:otherwise>
+              <xsl:value-of select="$row"/>
+            </xsl:otherwise>
+          </xsl:choose>
+        </xsl:variable>
+        <!--
+          Recurs a call to the current template with the updated values of the context cell position, previous row position and previous cell
+          position that was tested last.
+        -->
+        <xsl:call-template name="update-position">
+          <xsl:with-param name="number-of-rows" select="$number-of-rows"/>
+          <xsl:with-param name="number-of-cells" select="$number-of-cells"/>
+          <xsl:with-param name="context-row" select="$context-row"/>
+          <xsl:with-param name="con-cell" select="$con-cell"/>
+          <xsl:with-param name="cell" select="$new-cell"/>
+          <xsl:with-param name="row" select="$new-row"/>
+          <xsl:with-param name="count" select="$new-count"/>
+          <xsl:with-param name="pos" select="$new-pos"/>
+        </xsl:call-template>
+      </xsl:when>
+      <xsl:otherwise>
+        <xsl:value-of select="$pos"/>
+      </xsl:otherwise>
+    </xsl:choose>
+  </xsl:template>
+  <!--  END Table templates     -->
+  <!--   NEW BIB SECTION     -->
+  <xsl:template match="tei:listBibl">
+    <ul>
+      <xsl:apply-templates/>
+    </ul>
+  </xsl:template>
+  <xsl:template match="tei:bibl[parent::tei:listBibl]">
+    <li>
+      <xsl:apply-templates/>
+    </li>
+  </xsl:template>
+  <xsl:template match="tei:listBibl/tei:head">
+    <caption>
+      <strong>
+        <xsl:apply-templates/>
+      </strong>
+    </caption>
+  </xsl:template>
+  <xsl:template match="tei:title">
+    <em>
+      <xsl:apply-templates/>
+    </em>
+  </xsl:template>
+  <xsl:template match="tei:author">
+
+      <xsl:apply-templates/>
+
+  </xsl:template>
+  <!--   BLOCKQUOTES   -->
+  <xsl:template match="tei:q">
+    <blockquote><p>
+      <xsl:apply-templates/>
+      </p>
+    </blockquote>
+  </xsl:template>
+  <!--   ADDRESSES   -->
+  <xsl:template match="tei:address">
+    <address>
+      <xsl:apply-templates/>
+    </address>
+    <xsl:if test="following-sibling::tei:address">
+      <br/>
+    </xsl:if>
+  </xsl:template>
+  <xsl:template match="tei:addrLine">
+    <!-- START automatic links or email addresses -->
+    <xsl:choose>
+      <xsl:when test="tei:email">
+        <a href="mailto:{tei:email}">
+          <xsl:apply-templates/>
+        </a>
+      </xsl:when>
+      <xsl:when test="tei:ref">
+        <a href="{tei:ref/@target}">
+          <xsl:apply-templates/>
+        </a>
+      </xsl:when>
+      <xsl:otherwise>
+        <xsl:apply-templates/>
+      </xsl:otherwise>
+    </xsl:choose>
+    <!-- END automatic links or email addresses -->
+    <xsl:if test="following-sibling::tei:addrLine">
+      <br/>
+    </xsl:if>
+  </xsl:template>
+  <!--   FIGURES   -->
+  <!-- NINETEEN: Figures are suppressed at the point of occurrence, and specifically processed after the body of the text -->
+    <xsl:template match="tei:graphic"/>
+    <xsl:template match="tei:figDesc"/>
+    <xsl:template match="tei:figure/tei:head"/>
+
+  <!-- NINETEEN: Figures are suppressed at the point of occurrence, and specifically processed after the body of the text -->
+  <xsl:template match="tei:figure"/>
+
+
+  <!--   PHRASE LEVEL   -->
+  <!--   LINKS: xref   -->
+  <xsl:template match="tei:ref">
+    <xsl:choose>
+      <xsl:when test="@type  = 'external' or @rend = 'external'">
+        <a href="{@target}">
+          <xsl:call-template name="external-link"/>
+          <xsl:apply-templates/>
+        </a>
+      </xsl:when>
+
+    </xsl:choose>
+  </xsl:template>
+  <xsl:template name="external-link">
+    <xsl:choose>
+      <!-- Open in a new window -->
+      <xsl:when test="@rend='newWindow'">
+
+        <xsl:attribute name="rel">
+          <xsl:text>external</xsl:text>
+        </xsl:attribute>
+        <xsl:attribute name="title">
+          <xsl:text>External website (Opens in a new window)</xsl:text>
+        </xsl:attribute>
+      </xsl:when>
+      <!-- Open in same window -->
+      <xsl:otherwise>
+
+        <xsl:attribute name="title">
+          <xsl:text>External website</xsl:text>
+        </xsl:attribute>
+      </xsl:otherwise>
+    </xsl:choose>
+  </xsl:template>
+  <xsl:template name="internal-link">
+    <xsl:param name="title"/>
+    <xsl:choose>
+      <!-- Open in a new window -->
+      <xsl:when test="@rend='newWindow'">
+
+        <xsl:attribute name="rel">
+          <xsl:text>external</xsl:text>
+        </xsl:attribute>
+        <xsl:attribute name="title">
+          <xsl:text>Link to </xsl:text>
+          <xsl:value-of select="$title"/>
+          <xsl:text> (Opens in a new window)</xsl:text>
+        </xsl:attribute>
+      </xsl:when>
+      <!-- Open in same window -->
+      <xsl:otherwise>
+
+        <xsl:attribute name="title">
+          <xsl:text>Link to </xsl:text>
+          <xsl:value-of select="$title"/>
+        </xsl:attribute>
+      </xsl:otherwise>
+    </xsl:choose>
+  </xsl:template>
+  <xsl:template match="tei:email">
+    <a href="mailto:" title="Email link">
+      <xsl:apply-templates/>
+    </a>
+  </xsl:template>
+
+  <xsl:template match="tei:anchor">
+    <a id="{@xml:id}"/>
+    <xsl:apply-templates/>
+  </xsl:template>
+  <xsl:template match="tei:ptr">
+    <a href="{@target}">
+      <xsl:choose>
+        <xsl:when test="starts-with(@target, 'http://')">
+          <xsl:call-template name="external-link"/>
+        </xsl:when>
+        <xsl:when test="starts-with(@target, '#')">
+          <a href="{@target}" title="Link internal to this page">
+            <xsl:apply-templates/>
+          </a>
+        </xsl:when>
+        <xsl:otherwise>
+          <xsl:attribute name="title">
+            <xsl:text>Encoding error: @traget does not start with 'http://' and not internal link</xsl:text>
+          </xsl:attribute>
+        </xsl:otherwise>
+      </xsl:choose>
+      <xsl:apply-templates select="@target"/>
+    </a>
+  </xsl:template>
+  <!--  UBI     -->
+  <xsl:template match="tei:hi">
+    <xsl:choose>
+      <!-- ITALICS -->
+      <xsl:when test="@rend='italic'">
+        <em>
+          <xsl:apply-templates/>
+        </em>
+      </xsl:when>
+      <!-- BOLD -->
+      <xsl:when test="@rend='bold'">
+        <strong>
+          <xsl:apply-templates/>
+        </strong>
+      </xsl:when>
+      <!-- BOLD AND ITALICS -->
+      <xsl:when test="@rend='bolditalic'">
+        <strong>
+          <em>
+            <xsl:apply-templates/>
+          </em>
+        </strong>
+      </xsl:when>
+      <xsl:when test="@rend='sup'">
+        <sup>
+          <xsl:apply-templates/>
+        </sup>
+      </xsl:when>
+      <xsl:when test="@rend='sub'">
+        <sub>
+          <xsl:apply-templates/>
+        </sub>
+      </xsl:when>
+      <!-- CURRENT DEFAULT: italics -->
+      <xsl:otherwise>
+        <em>
+          <xsl:apply-templates/>
+        </em>
+      </xsl:otherwise>
+    </xsl:choose>
+  </xsl:template>
+  <!--   FOOTNOTES     -->
+  <xsl:template match="tei:note">
+    <sup>
+      <a >
+        <xsl:attribute name="href">
+          <xsl:text>#fn</xsl:text>
+          <xsl:number format="01" from="tei:text" level="any"/>
+        </xsl:attribute>
+        <xsl:attribute name="id">
+          <xsl:text>fnLink</xsl:text>
+          <xsl:number format="01" from="tei:text" level="any"/>
+        </xsl:attribute>
+        <xsl:number from="tei:text" level="any"/>
+      </a>
+    </sup>
+    <!--  TOOK OUT THIS: count="note" from="group/text" -->
+  </xsl:template>
+
+  <xsl:template name="ctpl_footnotes">
+    <xsl:if test="//tei:note">
+      <div >
+        <h3>Endnotes</h3>
+        <ol>
+          <!-- START model for each footnote -->
+          <xsl:for-each select="//tei:note">
+            <!-- Variables -->
+            <xsl:variable name="fnnum">
+              <xsl:number level="any"/>
+            </xsl:variable>
+            <xsl:variable name="fnnumfull">
+              <xsl:number level="any" format="01"/>
+            </xsl:variable>
+            <!-- Output -->
+            <li id="fn{$fnnumfull}">
+                <xsl:apply-templates/><xsl:text> [</xsl:text>
+              <a href="#fnLink{$fnnumfull}" >^</a><xsl:text>]</xsl:text>
+            </li>
+          </xsl:for-each>
+          <!-- END model for each footnote -->
+        </ol>
+      </div>
+    </xsl:if>
+  </xsl:template>
+
+
+
+  <xsl:template name="ctpl_figure">
+    <xsl:if test="//tei:figure and not(//tei:list[@type='gallery-list'])">
+      <div >
+        <h3>Figures</h3>
+        <dl>
+          <!-- START model for each footnote -->
+          <xsl:for-each select="//tei:figure">
+
+             <dd>
+               <img src="/jms/public/journals/1/{tei:graphic/@xml:id}_full.jpg"/>
+               <p>
+                 <em>Fig. <xsl:value-of select="@n"/></em><xsl:text> </xsl:text><xsl:apply-templates select="tei:head" mode="ojs-gallery"/>
+               </p>
+               <xsl:apply-templates select="tei:p"/>
+             </dd>
+          </xsl:for-each>
+          <!-- END model for each footnote -->
+        </dl>
+      </div>
+    </xsl:if>
+  </xsl:template>
+
+
+  <!--   VARIOUS TERMS   -->
+  <xsl:template match="tei:foreign">
+    <em>
+      <xsl:apply-templates/>
+    </em>
+  </xsl:template>
+  <xsl:template match="tei:rs">
+    <strong>
+      <xsl:apply-templates/>
+    </strong>
+  </xsl:template>
+  <xsl:template match="tei:date[not(ancestor::tei:bibl)]">
+    <strong>
+      <xsl:apply-templates/>
+    </strong>
+  </xsl:template>
+  <xsl:template match="tei:emph">
+    <em>
+      <xsl:apply-templates/>
+    </em>
+  </xsl:template>
+  <xsl:template match="tei:del">
+    <del>
+      <xsl:apply-templates/>
+    </del>
+  </xsl:template>
+  <xsl:template match="tei:code">
+    <pre>
+    <xsl:apply-templates/>
+  </pre>
+  </xsl:template>
+  <xsl:template match="tei:lb">
+    <br/>
+  </xsl:template>
+
+  <xsl:template match="tei:ab">
+    <xsl:choose>
+      <xsl:when test="@type='form'">
+        <form method="post" name="{@xml:id}">
+          <xsl:attribute name="action">
+            <!--  probably:  http://curlew.cch.kcl.ac.uk/cgi-bin/doemail.pl-->
+          </xsl:attribute>
+          <input name="script" type="hidden" value="crsbi_fb"/>
+          <p >
+            <xsl:for-each select="tei:seg[@type='input']">
+              <xsl:value-of select="preceding-sibling::tei:label[1]"/>
+              <xsl:text>:</xsl:text>
+              <br/>
+              <input style="background-color: rgb(255, 255, 160);" type="text">
+                <xsl:choose>
+                  <xsl:when test="contains(preceding-sibling::tei:label[1],'(')">
+                    <xsl:attribute name="id">
+                      <xsl:value-of select="substring-before(preceding-sibling::tei:label[1], '(')"
+                      />
+                    </xsl:attribute>
+                  </xsl:when>
+                  <xsl:when test="contains(preceding-sibling::tei:label[1],':')">
+                    <xsl:attribute name="id">
+                      <xsl:value-of select="substring-before(preceding-sibling::tei:label[1], ':')"
+                      />
+                    </xsl:attribute>
+                  </xsl:when>
+                  <xsl:otherwise>
+                    <xsl:value-of select="preceding-sibling::tei:label[1]"/>
+                  </xsl:otherwise>
+                </xsl:choose>
+              </input>
+              <br/>
+            </xsl:for-each>
+          </p>
+          <xsl:if test="tei:seg[@type='textfield']">
+            <xsl:for-each select="tei:seg[@type='textfield']">
+              <p >
+                <xsl:value-of select="preceding-sibling::tei:label[1]"/>
+                <xsl:text>:</xsl:text>
+              </p>
+              <p >
+                <textarea cols="40" rows="6">
+                  <xsl:choose>
+                    <xsl:when test="contains(preceding-sibling::tei:label[1],'(')">
+                      <xsl:attribute name="id">
+                        <xsl:value-of select="substring-before(preceding-sibling::tei:label[1],
+                          '(')"/>
+                      </xsl:attribute>
+                    </xsl:when>
+                    <xsl:when test="contains(preceding-sibling::tei:label[1],':')">
+                      <xsl:attribute name="id">
+                        <xsl:value-of select="substring-before(preceding-sibling::tei:label[1],
+                          ':')"/>
+                      </xsl:attribute>
+                    </xsl:when>
+                    <xsl:otherwise>
+                      <xsl:value-of select="preceding-sibling::tei:label[1]"/>
+                    </xsl:otherwise>
+                  </xsl:choose> &#x00A0; </textarea>
+              </p>
+            </xsl:for-each>
+          </xsl:if>
+          <xsl:if test="tei:list[@type='select']">
+            <p >
+              <label for="fe01">
+                <xsl:value-of select="tei:list[@type='select']/preceding-sibling::tei:label[1]"/>
+                <xsl:text>: </xsl:text>
+              </label>
+              <select id="fe01" name="fe01">
+                <option selected="selected"> Please select... </option>
+                <xsl:for-each select="tei:list[@type='select']/tei:item">
+                  <option value="{.}">
+                    <xsl:text> </xsl:text>
+                    <xsl:value-of select="."/>
+                    <xsl:text> </xsl:text>
+                  </option>
+                </xsl:for-each>
+              </select>
+            </p>
+          </xsl:if>
+          <p >
+            <input name="Submit" type="submit" value="Submit"/>
+            <input name="Reset" type="reset" value="Reset"/>
+          </p>
+        </form>
+      </xsl:when>
+      <xsl:otherwise>
+        <xsl:apply-templates/>
+      </xsl:otherwise>
+    </xsl:choose>
+  </xsl:template>
+  <!--   SEARCHABLE TESTS   -->
+  <xsl:template match="tei:name">
+    <span>
+      <xsl:attribute name="id">
+        <xsl:value-of select="ancestor::tei:TEI/@xml:id"/>
+        <xsl:text>-</xsl:text>
+        <xsl:number level="any"/>
+      </xsl:attribute>
+      <xsl:apply-templates/>
+    </span>
+  </xsl:template>
+
+
+</xsl:stylesheet>