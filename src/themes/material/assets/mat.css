hr {
    margin-top: 1rem;
    margin-bottom: 1rem;
    border: 0;
    border-top: 1px solid rgba(0, 0, 0, 0.1);
}

a:hover .article-title {
    text-decoration-color: black;
    text-decoration: underline;
}

.article-title {
    color: black;
}

.carousel-text-wrapper {
    background: #424242;
    opacity: 0.5;
    padding: 10px
}

.no-bottom-padding {
    padding-bottom: 0px !important;
}

.no-bottom-margin {
    margin-bottom: 0 !important;
}

.issue_image {
    height: 235px;
}

.article-card {
    max-height: 400px
}

.spacer {
    margin-top: 15px;
    margin-bottom: 15px;
}

.sidebar-table td, th {
    padding: 0 !important;
}

.article-body h1 {
    font-size: 26px;
    font-weight: 300;
}

.article-body h2 {
    font-size: 24px;
    font-weight: 300;
}

.article-body h3 {
    font-size: 20px;
    font-weight: 300;
}

.article-body h4 {
    font-size: 18px;
    font-weight: 300;
}

.article-body a {
    word-break: break-all;
}

.toc-card {
    position: fixed !important;
    top: 1%;
}

.wide-button {
    width: 100% !important;
    display: block !important;
    margin-bottom: 5px;
}

.submission-toc-card {
    position: fixed !important;
    width: 300px;
}

.carousel-text-wrapper a {
    color: white;
}

.editorial-card {
    max-height: 420px;
}

.disp-formula {
    overflow-x: auto;
}

.table-wrap {
    overflow-x: auto;
}

.alm {
    display: inline-block;
    text-align: center;
    padding: 15px;
    width: 140px;
}

#logo-container svg {
    max-width: 100px;
    max-height: 49px;
    margin-top: 20px;
}

.news-card-title {
    background-color: rgba(0, 0, 0, 0.7);
    margin: 10px 10px 10px 10px;
    width: 50%;
}

#reflist p {
    word-wrap: break-word;
}

.issue-link {
    color: rgba(0,0,0,0.87);
}

.issue-link:hover {
    text-decoration: underline;
}

.feature-article-image {
    width: 100%;
    object-fit: cover;
}

.feature-article-card {
    min-height: 360px;
}

.card-panel .row {
    margin-bottom: 0px;
}

h1 {
    font-size: 2.8rem;
    font-weight: 300;
    margin: 1.68rem 0 1.68rem 0;
}

h2 {
    font-size: 2.2rem;
    font-weight: 300;
}

h3 {
    font-size: 1.6rem;
}

h4 {
    font-size: 1.6rem;
    font-weight: 300;
}

h5 {
    font-size: 1.6rem;
}

.article_section {
    text-decoration: underline;
    text-decoration-color: #5a5a5a;
    text-decoration-style: solid;
}

<<<<<<< HEAD
.table-of-contents li {
    padding: 3px 0;
    font-size: 14px;
=======
.small-caps {
    font-variant: small-caps
>>>>>>> 9b548b91
}<|MERGE_RESOLUTION|>--- conflicted
+++ resolved
@@ -175,12 +175,11 @@
     text-decoration-style: solid;
 }
 
-<<<<<<< HEAD
 .table-of-contents li {
     padding: 3px 0;
     font-size: 14px;
-=======
+}
+
 .small-caps {
     font-variant: small-caps
->>>>>>> 9b548b91
-}+}
