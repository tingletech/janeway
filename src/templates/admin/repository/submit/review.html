--- conflicted
+++ resolved
@@ -31,42 +31,12 @@
                 <div class="title-area">
                     <h2>Next Steps</h2>
                 </div>
-<<<<<<< HEAD
                 <p>One of our team will review your submission and will be in touch. You can close the submission system using the button below, you will be taken to the dashboard.</p>
 
                 <form method="POST">
                     {% csrf_token %}
                     <button name="complete" class="button">Close Submission System</button>
                 </form>
-=======
-                <div class="content">
-                    <table class="table">
-                        <tr>
-                            <th>Original Filename</th>
-                            <th>Size</th>
-                        </tr>
-                        <tr>
-                            <td>{{ preprint.submission_file.original_filename }}</td>
-                            <td>{{ preprint.submission_file.file.size|filesizeformat }}</td>
-                        </tr>
-                    </table>
-                <div class="title-area">
-                    <h2>Supplementary Files</h2>
-                </div>
-                <div class="content">
-                    <ul>
-                    {% for link in preprint.supplementaryfiles %}
-                        <li><a href="{{ link.url }}">{{ link.label }}</a></li>
-                    {% empty %}
-                        <li>No Supplementary File</li>
-                    {% endfor %}
-                    </ul>
-                </div>
-                    <form method="POST">
-                        {% csrf_token %}
-                        <button name="complete" class="button">Complete Submission</button>
-                    </form>
->>>>>>> 045a892f
             </div>
         </div>
     </div>
